## v.NEXT

<<<<<<< HEAD
* Log out a user's other sessions when they change their password.

* Move boilerplate HTML from tools to webapp. Changes internal
  Webapp.addHtmlAttributeHook API incompatibly.

* Store pending OAuth login results in the database instead of
  in-memory, so that an OAuth flow succeeds even if different requests
  go to different server processes.

* When validateLoginAttempt callbacks return false, don't override a more
  specific error message.

* The oplog observe driver handles errors communicating with Mongo better and
  knows to re-poll all queries during Mongo failovers.

* Add `Random.secret()` for generating security-critical secrets like
  login tokens.

* `Meteor.logoutOtherClients` now calls the user callback when other
  login tokens have actually been removed from the database, not when
  they have been marked for eventual removal. Fixes #1915.

* Add `meteor list-sites` command for listing the sites that you have
  deployed to meteor.com with your Meteor developer account.

* Upgraded dependencies:
  - Node.js from 0.10.25 to 0.10.26.
  - MongoDB driver from 1.3.19 to 1.4.1
=======
## v0.8.0.1

* Fix security flaw in OAuth1 implementation. Clients can no longer
  choose the callback_url for OAuth1 logins.

>>>>>>> f016894e

## v0.8.0

Meteor 0.8.0 introduces Blaze, a total rewrite of our live templating engine,
replacing Spark. Advantages of Blaze include:

  * Better interoperability with jQuery plugins and other techniques which
    directly manipulate the DOM
  * More fine-grained updates: only the specific elements or attributes that
    change are touched rather than the entire template
  * A fully documented templating language
  * No need for the confusing `{{#constant}}`, `{{#isolate}}`, and `preserve`
    directives
  * Uses standard jQuery delegation (`.on`) instead of our custom implementation
  * Blaze supports live SVG templates that work just like HTML templates

See
[the Using Blaze wiki page](https://github.com/meteor/meteor/wiki/Using-Blaze)
for full details on upgrading your app to 0.8.0.  This includes:

* The `Template.foo.rendered` callback is now only called once when the template
  is rendered, rather than repeatedly as it is "re-rendered", because templates
  now directly update changed data instead of fully re-rendering.

* The `accounts-ui` login buttons are now invoked as a `{{> loginButtons}}`
  rather than as `{{loginButtons}}`.

* Previous versions of Meteor used a heavily modified version of the Handlebars
  templating language. In 0.8.0, we've given it its own name: Spacebars!
  Spacebars has an
  [explicit specification](https://github.com/meteor/meteor/blob/devel/packages/spacebars/README.md)
  instead of being defined as a series of changes to Handlebars. There are some
  incompatibilities with our previous Handlebars fork, such as a
  [different way of specifying dynamic element attributes](https://github.com/meteor/meteor/blob/devel/packages/spacebars/README.md#in-attribute-values)
  and a
  [new way of defining custom block helpers](https://github.com/meteor/meteor/blob/devel/packages/spacebars/README.md#custom-block-helpers).

* Your template files must consist of
  [well-formed HTML](https://github.com/meteor/meteor/blob/devel/packages/spacebars/README.md#html-dialect). Invalid
  HTML is now a compilation failure.  (There is a current limitation in our HTML
  parser such that it does not support
  [omitting end tags](http://www.w3.org/TR/html5/syntax.html#syntax-tag-omission)
  on elements such as `<P>` and `<LI>`.)

* `Template.foo` is no longer a function. It is instead a
  "component". Components render to an intermediate representation of an HTML
  tree, not a string, so there is no longer an easy way to render a component to
  a static HTML string.

* `Meteor.render` and `Spark.render` have been removed. Use `UI.render` and
  `UI.insert` instead.

* The `<body>` tag now defines a template just like the `<template>` tag, which
  can have helpers and event handlers.  Define them directly on the object
  `UI.body`.

* Previous versions of Meteor shipped with a synthesized `tap` event,
  implementing a zero-delay click event on mobile browsers. Unfortunately, this
  event never worked very well. We're eliminating it. Instead, use one of the
  excellent third party solutions.

* The `madewith` package (which supported adding a badge to your website
  displaying its score from http://madewith.meteor.com/) has been removed, as it
  is not compatible with the new version of that site.

* The internal `spark`, `liverange`, `universal-events`, and `domutils` packages
  have been removed.

* The `Handlebars` namespace has been deprecated.  `Handlebars.SafeString` is
  now `Spacebars.SafeString`, and `Handlebars.registerHelper` is now
  `UI.registerHelper`.

Patches contributed by GitHub users cmather and mart-jansink.


## v0.7.2

* Support oplog tailing on queries with the `limit` option. All queries
  except those containing `$near` or `$where` selectors or the `skip`
  option can now be used with the oplog driver.

* Add hooks to login process: `Accounts.onLogin`,
  `Accounts.onLoginFailure`, and `Accounts.validateLoginAttempt`. These
  functions allow for rate limiting login attempts, logging an audit
  trail, account lockout flags, and more. See:
  http://docs.meteor.com/#accounts_validateloginattempt #1815

* Change the `Accounts.registerLoginHandler` API for custom login
  methods. Login handlers now require a name and no longer have to deal
  with generating resume tokens. See
  https://github.com/meteor/meteor/blob/devel/packages/accounts-base/accounts_server.js
  for details. OAuth based login handlers using the
  `Oauth.registerService` packages are not affected.

* Add support for HTML email in `Accounts.emailTemplates`.  #1785

* minimongo: Support `{a: {$elemMatch: {x: 1, $or: [{a: 1}, {b: 1}]}}}`  #1875

* minimongo: Support `{a: {$regex: '', $options: 'i'}}`  #1874

* minimongo: Fix sort implementation with multiple sort fields which each look
  inside an array. eg, ensure that with sort key `{'a.x': 1, 'a.y': 1}`, the
  document `{a: [{x: 0, y: 4}]}` sorts before
  `{a: [{x: 0, y: 5}, {x: 1, y: 3}]}`, because the 3 should not be used as a
  tie-breaker because it is not "next to" the tied 0s.

* minimongo: Fix sort implementation when selector and sort key share a field,
  that field matches an array in the document, and only some values of the array
  match the selector. eg, ensure that with sort key `{a: 1}` and selector
  `{a: {$gt: 3}}`, the document `{a: [4, 6]}` sorts before `{a: [1, 5]}`,
  because the 1 should not be used as a sort key because it does not match the
  selector. (We only approximate the MongoDB behavior here by only supporting
  relatively selectors.)

* Use `faye-websocket` (0.7.2) npm module instead of `websocket` (1.0.8) for
  server-to-server DDP.

* Update Google OAuth package to use new `profile` and `email` scopes
  instead of deprecated URL-based scopes.  #1887

* Add `_throwFirstError` option to `Deps.flush`.

* Make `facts` package data available on the server as
  `Facts._factsByPackage`.

* Fix issue where `LESS` compilation error could crash the `meteor run`
  process.  #1877

* Fix crash caused by empty HTTP host header in `meteor run` development
  server.  #1871

* Fix hot code reload in private browsing mode in Safari.

* Fix appcache size calculation to avoid erronious warnings. #1847

* Remove unused `Deps._makeNonReactive` wrapper function. Call
  `Deps.nonreactive` directly instead.

* Avoid setting the `oplogReplay` on non-oplog collections. Doing so
  caused mongod to crash.

* Add startup message to `test-in-console` to ease automation. #1884

* Upgraded dependencies
  - amplify: 1.1.2 (from 1.1.0)

Patches contributed by GitHub users awwx, dandv, queso, rgould, timhaines, zol


## v0.7.1.2

* Fix bug in tool error handling that caused `meteor` to crash on Mac
  OSX when no computer name is set.

* Work around a bug that caused MongoDB to fail an assertion when using
  tailable cursors on non-oplog collections.


## v0.7.1.1

* Integrate with Meteor developer accounts, a new way of managing your
  meteor.com deployed sites. When you use `meteor deploy`, you will be
  prompted to create a developer account.
    - Once you've created a developer account, you can log in and out
      from the command line with `meteor login` and `meteor logout`.
    - You can claim legacy sites with `meteor claim`. This command will
      prompt you for your site password if you are claiming a
      password-protected site; after claiming it, you will not need to
      enter the site password again.
    - You can add or remove authorized users, and view the list of
      authorized users, for a site with `meteor authorized`.
    - You can view your current username with `meteor whoami`.
    - This release also includes the `accounts-meteor-developer` package
      for building Meteor apps that allow users to log in with their own
      developer accounts.

* Improve the oplog tailing implementation for getting real-time database
  updates from MongoDB.
    - Add support for all operators except `$where` and `$near`. Limit and
      skip are not supported yet.
    - Add optimizations to avoid needless data fetches from MongoDB.
    - Fix an error ("Cannot call method 'has' of null") in an oplog
      callback. #1767

* Add and improve support for minimongo operators.
  - Support `$comment`.
  - Support `obj` name in `$where`.
  - `$regex` matches actual regexps properly.
  - Improve support for `$nin`, `$ne`, `$not`.
  - Support using `{ $in: [/foo/, /bar/] }`. #1707
  - Support `{$exists: false}`.
  - Improve type-checking for selectors.
  - Support `{x: {$elemMatch: {$gt: 5}}}`.
  - Match Mongo's behavior better when there are arrays in the document.
  - Support `$near` with sort.
  - Implement updates with `{ $set: { 'a.$.b': 5 } }`.
  - Support `{$type: 4}` queries.
  - Optimize `remove({})` when observers are paused.
  - Make update-by-id constant time.
  - Allow `{$set: {'x._id': 1}}`.  #1794

* Upgraded dependencies
  - node: 0.10.25 (from 0.10.22). The workaround for specific Node
    versions from 0.7.0 is now removed; 0.10.25+ is supported.
  - jquery: 1.11.0 (from 1.8.2). See
    http://jquery.com/upgrade-guide/1.9/ for upgrade instructions.
  - jquery-waypoints: 2.0.4 (from 1.1.7). Contains
    backwards-incompatible changes.
  - source-map: 0.3.2 (from 0.3.30) #1782
  - websocket-driver: 0.3.2 (from 0.3.1)
  - http-proxy: 1.0.2 (from a pre-release fork of 1.0)
  - semver: 2.2.1 (from 2.1.0)
  - request: 2.33.0 (from 2.27.0)
  - fstream: 0.1.25 (from 0.1.24)
  - tar: 0.1.19 (from 0.1.18)
  - eachline: a fork of 2.4.0 (from 2.3.3)
  - source-map: 0.1.31 (from 0.1.30)
  - source-map-support: 0.2.5 (from 0.2.3)
  - mongo: 2.4.9 (from 2.4.8)
  - openssl in mongo: 1.0.1f (from 1.0.1e)
  - kexec: 0.2.0 (from 0.1.1)
  - less: 1.6.1 (from 1.3.3)
  - stylus: 0.42.2 (from 0.37.0)
  - nib: 1.0.2 (from 1.0.0)
  - coffeescript: 1.7.1 (from 1.6.3)

* CSS preprocessing and sourcemaps:
  - Add sourcemap support for CSS stylesheet preprocessors. Use
    sourcemaps for stylesheets compiled with LESS.
  - Improve CSS minification to deal with `@import` statements correctly.
  - Lint CSS files for invalid `@` directives.
  - Change the recommended suffix for imported LESS files from
    `.lessimport` to `.import.less`. Add `.import.styl` to allow
    `stylus` imports. `.lessimport` continues to work but is deprecated.

* Add `clientAddress` and `httpHeaders` to `this.connection` in method
  calls and publish functions.

* Hash login tokens before storing them in the database. Legacy unhashed
  tokens are upgraded to hashed tokens in the database as they are used
  in login requests.

* Change default accounts-ui styling and add more CSS classes.

* Refactor command-line tool. Add test harness and better tests. Run
  `meteor self-test --help` for info on running the tools test suite.

* Speed up application re-build in development mode by re-using file
  hash computation between file change watching code and application
  build code..

* Fix issues with documents containing a key named `length` with a
  numeric value. Underscore treated these as arrays instead of objects,
  leading to exceptions when . Patch Underscore to not treat plain
  objects (`x.constructor === Object`) with numeric `length` fields as
  arrays. #594 #1737

* Deprecate `Accounts.loginServiceConfiguration` in favor of
  `ServiceConfiguration.configurations`, exported by the
  `service-configuration` package. `Accounts.loginServiceConfiguration`
  is maintained for backwards-compatibility, but it is defined in a
  `Meteor.startup` block and so cannot be used from top-level code.

* Cursors with a field specifier containing `{_id: 0}` can no longer be
  used with `observeChanges` or `observe`. This includes the implicit
  calls to these functions that are done when returning a cursor from a
  publish function or using `{{#each}}`.

* Transform functions must return objects and may not change the `_id`
  field, though they may leave it out.

* Remove broken IE7 support from the `localstorage` package. Meteor
  accounts logins no longer persist in IE7.

* Fix the `localstorage` package when used with Safari in private
  browsing mode. This fixes a problem with login token storage and
  account login. #1291

* Types added with `EJSON.addType` now have default `clone` and `equals`
  implementations. Users may still specify `clone` or `equals` functions
  to override the default behavior.  #1745

* Add `frame-src` to `browser-policy-content` and account for
  cross-browser CSP disparities.

* Deprecate `Oauth.initiateLogin` in favor of `Oauth.showPopup`.

* Add `WebApp.rawConnectHandlers` for adding connect handlers that run
  before any other Meteor handlers, except `connect.compress()`. Raw
  connect handlers see the URL's full path (even if ROOT_URL contains a
  non-empty path) and they run before static assets are served.

* Add `Accounts.connection` to allow using Meteor accounts packages with
  a non-default DDP connection.

* Detect and reload if minified CSS files fail to load at startup. This
  prevents the application from running unstyled if the page load occurs
  while the server is switching versions.

* Allow Npm.depends to specify any http or https URL containing a full
  40-hex-digit SHA.  #1686

* Add `retry` package for connection retry with exponential backoff.

* Pass `update` and `remove` return values correctly when using
  collections validated with `allow` and `deny` rules. #1759

* If you're using Deps on the server, computations and invalidation
  functions are not allowed to yield. Throw an error instead of behaving
  unpredictably.

* Fix namespacing in coffeescript files added to a package with the
  `bare: true` option. #1668

* Fix races when calling login and/or logoutOtherClients from multiple
  tabs. #1616

* Include oauth_verifier as a header rather than a parameter in
  the `oauth1` package. #1825

* Fix `force-ssl` to allow local development with `meteor run` in IPv6
  environments. #1751`

* Allow cursors on named local collections to be returned from a publish
  function in an array.  #1820

* Fix build failure caused by a directory in `programs/` without a
  package.js file.

* Do a better job of handling shrinkwrap files when an npm module
  depends on something that isn't a semver. #1684

* Fix failures updating npm dependencies when a node_modules directory
  exists above the project directory.  #1761

* Preserve permissions (eg, executable bit) on npm files.  #1808

* SockJS tweak to support relative base URLs.

* Don't leak sockets on error in dev-mode proxy.

* Clone arguments to `added` and `changed` methods in publish
  functions. This allows callers to reuse objects and prevents already
  published data from changing after the fact.  #1750

* Ensure springboarding to a different meteor tools version always uses
  `exec` to run the old version. This simplifies process management for
  wrapper scripts.

Patches contributed by GitHub users DenisGorbachev, EOT, OyoKooN, awwx,
dandv, icellan, jfhamlin, marcandre, michaelbishop, mitar, mizzao,
mquandalle, paulswartz, rdickert, rzymek, timhaines, and yeputons.


## v0.7.0.1

* Two fixes to `meteor run` Mongo startup bugs that could lead to hangs with the
  message "Initializing mongo database... this may take a moment.".  #1696

* Apply the Node patch to 0.10.24 as well (see the 0.7.0 section for details).

* Fix gratuitous IE7 incompatibility.  #1690


## v0.7.0

This version of Meteor contains a patch for a bug in Node 0.10 which
most commonly affects websockets. The patch is against Node version
0.10.22 and 0.10.23. We strongly recommend using one of these precise
versions of Node in production so that the patch will be applied. If you
use a newer version of Node with this version of Meteor, Meteor will not
apply the patch and will instead disable websockets.

* Rework how Meteor gets realtime database updates from MongoDB. Meteor
  now reads the MongoDB "oplog" -- a special collection that records all
  the write operations as they are applied to your database. This means
  changes to the database are instantly noticed and reflected in Meteor,
  whether they originated from Meteor or from an external database
  client. Oplog tailing is automatically enabled in development mode
  with `meteor run`, and can be enabled in production with the
  `MONGO_OPLOG_URL` environment variable. Currently the only supported
  selectors are equality checks; `$`-operators, `limit` and `skip`
  queries fall back to the original poll-and-diff algorithm. See
  https://github.com/meteor/meteor/wiki/Oplog-Observe-Driver
  for details.

* Add `Meteor.onConnection` and add `this.connection` to method
  invocations and publish functions. These can be used to store data
  associated with individual clients between subscriptions and method
  calls. See http://docs.meteor.com/#meteor_onconnection for details. #1611

* Bundler failures cause non-zero exit code in `meteor run`.  #1515

* Fix error when publish function callbacks are called during session shutdown.

* Rework hot code push. The new `autoupdate` package drives automatic
  reloads on update using standard DDP messages instead of a hardcoded
  message at DDP startup. Now the hot code push only triggers when
  client code changes; server-only code changes will not cause the page
  to reload.

* New `facts` package publishes internal statistics about Meteor.

* Add an explicit check that publish functions return a cursor, an array
  of cursors, or a falsey value. This is a safety check to to prevent
  users from accidentally returning Collection.findOne() or some other
  value and expecting it to be published.

* Implement `$each`, `$sort`, and `$slice` options for minimongo's `$push`
  modifier.  #1492

* Introduce `--raw-logs` option to `meteor run` to disable log
  coloring and timestamps.

* Add `WebAppInternals.setBundledJsCssPrefix()` to control where the
  client loads bundled JavaScript and CSS files. This allows serving
  files from a CDN to decrease page load times and reduce server load.

* Attempt to exit cleanly on `SIGHUP`. Stop accepting incoming
  connections, kill DDP connections, and finish all outstanding requests
  for static assets.

* In the HTTP server, only keep sockets with no active HTTP requests alive for 5
  seconds.

* Fix handling of `fields` option in minimongo when only `_id` is present. #1651

* Fix issue where setting `process.env.MAIL_URL` in app code would not
  alter where mail was sent. This was a regression in 0.6.6 from 0.6.5. #1649

* Use stderr instead of stdout (for easier automation in shell scripts) when
  prompting for passwords and when downloading the dev bundle. #1600

* Ensure more downtime during file watching.  #1506

* Fix `meteor run` with settings files containing non-ASCII characters.  #1497

* Support `EJSON.clone` for `Meteor.Error`. As a result, they are properly
  stringified in DDP even if thrown through a `Future`.  #1482

* Fix passing `transform: null` option to `collection.allow()` to disable
  transformation in validators.  #1659

* Fix livedata error on `this.removed` during session shutdown. #1540 #1553

* Fix incompatibility with Phusion Passenger by removing an unused line. #1613

* Ensure install script creates /usr/local on machines where it does not
  exist (eg. fresh install of OSX Mavericks).

* Set x-forwarded-* headers in `meteor run`.

* Clean up package dirs containing only ".build".

* Check for matching hostname before doing end-of-oauth redirect.

* Only count files that actually go in the cache towards the `appcache`
  size check. #1653.

* Increase the maximum size spiderable will return for a page from 200kB
  to 5MB.

* Upgraded dependencies:
  * SockJS server from 0.3.7 to 0.3.8, including new faye-websocket module.
  * Node from 0.10.21 to 0.10.22
  * MongoDB from 2.4.6 to 2.4.8
  * clean-css from 1.1.2 to 2.0.2
  * uglify-js from a fork of 2.4.0 to 2.4.7
  * handlebars npm module no longer available outside of handlebars package

Patches contributed by GitHub users AlexeyMK, awwx, dandv, DenisGorbachev,
emgee3, FooBarWidget, mitar, mcbain, rzymek, and sdarnell.


## v0.6.6.3

* Fix error when publish function callbacks are called during session
  shutdown.  #1540 #1553

* Improve `meteor run` CPU usage in projects with many
  directories.  #1506


## v0.6.6.2

* Upgrade Node from 0.10.20 to 0.10.21 (security update).


## v0.6.6.1

* Fix file watching on OSX. Work around Node issue #6251 by not using
  fs.watch. #1483


## v0.6.6


#### Security

* Add `browser-policy` package for configuring and sending
  Content-Security-Policy and X-Frame-Options HTTP headers.
  [See the docs](http://docs.meteor.com/#browserpolicy) for more.

* Use cryptographically strong pseudorandom number generators when available.

#### MongoDB

* Add upsert support. `Collection.update` now supports the `{upsert:
  true}` option. Additionally, add a `Collection.upsert` method which
  returns the newly inserted object id if applicable.

* `update` and `remove` now return the number of documents affected.  #1046

* `$near` operator for `2d` and `2dsphere` indices.

* The `fields` option to the collection methods `find` and `findOne` now works
  on the client as well.  (Operators such as `$elemMatch` and `$` are not yet
  supported in `fields` projections.) #1287

* Pass an index and the cursor itself to the callbacks in `cursor.forEach` and
  `cursor.map`, just like the corresponding `Array` methods.  #63

* Support `c.find(query, {limit: N}).count()` on the client.  #654

* Improve behavior of `$ne`, `$nin`, and `$not` selectors with objects containing
  arrays.  #1451

* Fix various bugs if you had two documents with the same _id field in
  String and ObjectID form.

#### Accounts

* [Behavior Change] Expire login tokens periodically. Defaults to 90
  days. Use `Accounts.config({loginExpirationInDays: null})` to disable
  token expiration.

* [Behavior Change] Write dates generated by Meteor Accounts to Mongo as
  Date instead of number; existing data can be converted by passing it
  through `new Date()`. #1228

* Log out and close connections for users if they are deleted from the
  database.

* Add Meteor.logoutOtherClients() for logging out other connections
  logged in as the current user.

* `restrictCreationByEmailDomain` option in `Accounts.config` to restrict new
  users to emails of specific domain (eg. only users with @meteor.com emails) or
  a custom validator. #1332

* Support OAuth1 services that require request token secrets as well as
  authentication token secrets.  #1253

* Warn if `Accounts.config` is only called on the client.  #828

* Fix bug where callbacks to login functions could be called multiple
  times when the client reconnects.

#### DDP

* Fix infinite loop if a client disconnects while a long yielding method is
  running.

* Unfinished code to support DDP session resumption has been removed. Meteor
  servers now stop processing messages from clients and reclaim memory
  associated with them as soon as they are disconnected instead of a few minutes
  later.

#### Tools

* The pre-0.6.5 `Package.register_extension` API has been removed. Use
  `Package._transitional_registerBuildPlugin` instead, which was introduced in
  0.6.5. (A bug prevented the 0.6.5 reimplementation of `register_extension`
  from working properly anyway.)

* Support using an HTTP proxy in the `meteor` command line tool. This
  allows the `update`, `deploy`, `logs`, and `mongo` commands to work
  behind a proxy. Use the standard `http_proxy` environment variable to
  specify your proxy endpoint.  #429, #689, #1338

* Build Linux binaries on an older Linux machine. Meteor now supports
  running on Linux machines with glibc 2.9 or newer (Ubuntu 10.04+, RHEL
  and CentOS 6+, Fedora 10+, Debian 6+). Improve error message when running
  on Linux with unsupported glibc, and include Mongo stderr if it fails
  to start.

* Install NPM modules with `--force` to avoid corrupted local caches.

* Rebuild NPM modules in packages when upgrading to a version of Meteor that
  uses a different version of Node.

* Disable the Mongo http interface. This lets you run meteor on two ports
  differing by 1000 at the same time.

#### Misc

* [Known issue] Breaks support for pre-release OSX 10.9 'Mavericks'.
  Will be addressed shortly. See issues:
  https://github.com/joyent/node/issues/6251
  https://github.com/joyent/node/issues/6296

* `EJSON.stringify` now takes options:
  - `canonical` causes objects keys to be stringified in sorted order
  - `indent` allows formatting control over the EJSON stringification

* EJSON now supports `Infinity`, `-Infinity` and `NaN`.

* Check that the argument to `EJSON.parse` is a string.  #1401

* Better error from functions that use `Meteor._wrapAsync` (eg collection write
  methods and `HTTP` methods) and in DDP server message processing.  #1387

* Support `appcache` on Chrome for iOS.

* Support literate CoffeeScript files with the extension `.coffee.md` (in
  addition to the already-supported `.litcoffee` extension). #1407

* Make `madewith` package work again (broken in 0.6.5).  #1448

* Better error when passing a string to `{{#each}}`. #722

* Add support for JSESSIONID cookies for sticky sessions. Set the
  `USE_JSESSIONID` environment variable to enable placing a JSESSIONID
  cookie on sockjs requests.

* Simplify the static analysis used to detect package-scope variables.

* Upgraded dependencies:
  * Node from 0.8.24 to 0.10.20
  * MongoDB from 2.4.4 to 2.4.6
  * MongoDB driver from 1.3.17 to 1.3.19
  * http-proxy from 0.10.1 to a pre-release of 1.0.0
  * stylus from 0.30.1 to 0.37.0
  * nib from 0.8.2 to 1.0.0
  * optimist from 0.3.5 to 0.6.0
  * semver from 1.1.0 to 2.1.0
  * request from 2.12.0 to 2.27.0
  * keypress from 0.1.0 to 0.2.1
  * underscore from 1.5.1 to 1.5.2
  * fstream from 0.1.21 to 0.1.24
  * tar from 0.1.14 to 0.1.18
  * source-map from 0.1.26 to 0.1.30
  * source-map-support from a fork of 0.1.8 to 0.2.3
  * escope from a fork of 0.0.15 to 1.0.0
  * estraverse from 1.1.2-1 to 1.3.1
  * simplesmtp from 0.1.25 to 0.3.10
  * stream-buffers from 0.2.3 to 0.2.5
  * websocket from 1.0.7 to 1.0.8
  * cli-color from 0.2.2 to 0.2.3
  * clean-css from 1.0.11 to 1.1.2
  * UglifyJS2 from a fork of 2.3.6 to a different fork of 2.4.0
  * connect from 2.7.10 to 2.9.0
  * send from 0.1.0 to 0.1.4
  * useragent from 2.0.1 to 2.0.7
  * replaced byline with eachline 2.3.3

Patches contributed by GitHub users ansman, awwx, codeinthehole, jacott,
Maxhodges, meawoppl, mitar, mizzao, mquandalle, nathan-muir, RobertLowe, ryw,
sdarnell, and timhaines.


## v0.6.5.2

* Upgrade Node from 0.8.24 to 0.8.26 (security patch)


## v0.6.5.1

* Fix syntax errors on lines that end with a backslash. #1326

* Fix serving static files with special characters in their name. #1339

* Upgrade `esprima` JavaScript parser to fix bug parsing complex regexps.

* Export `Spiderable` from `spiderable` package to allow users to set
  `Spiderable.userAgentRegExps` to control what user agents are treated
  as spiders.

* Add EJSON to standard-app-packages. #1343

* Fix bug in d3 tab character parsing.

* Fix regression when using Mongo ObjectIDs in Spark templates.


## v0.6.5

* New package system with package compiler and linker:

  * Each package now has it own namespace for variable
    declarations. Global variables used in a package are limited to
    package scope.

  * Packages must explicitly declare which symbols they export with
    `api.export` in `package.js`.

  * Apps and packages only see the exported symbols from packages they
    explicitly use. For example, if your app uses package A which in
    turn depends on package B, only package A's symbols will be
    available in the app.

  * Package names can only contain alphanumeric characters, dashes, and
    dots. Packages with spaces and underscores must be renamed.

  * Remove hardcoded list of required packages. New default
    `standard-app-packages` package adds dependencies on the core Meteor
    stack. This package can be removed to make an app with only parts of
    the Meteor stack. `standard-app-packages` will be automatically
    added to a project when it is updated to Meteor 0.6.5.

  * Custom app packages in the `packages` directory are no longer
    automatically used. They must be explicitly added to the app with
    `meteor add <packagename>`. To help with the transition, all
    packages in the `packages` directory will be automatically added to
    the project when it is updated to Meteor 0.6.5.

  * New "unipackage" on-disk format for built packages. Compiled packages are
    cached and rebuilt only when their source or dependencies change.

  * Add "unordered" and "weak" package dependency modes to allow
    circular package dependencies and conditional code inclusion.

  * New API (`_transitional_registerBuildPlugin`) for declaring
    compilers, preprocessors, and file extension handlers. These new
    build plugins are full compilation targets in their own right, and
    have their own namespace, source files, NPM requirements, and package
    dependencies. The old `register_extension` API is deprecated. Please
    note that the `package.js` format and especially
    `_transitional_registerBuildPlugin` are not frozen interfaces and
    are subject to change in future releases.

  * Add `api.imply`, which allows one package to "imply" another. If
    package A implies package B, then anything that depends on package
    A automatically depends on package B as well (and receives package
    B's imports). This is useful for creating umbrella packages
    (`standard-app-packages`) or sometimes for factoring common code
    out of related packages (`accounts-base`).

* Move HTTP serving out of the server bootstrap and into the `webapp`
  package. This allows building Meteor apps that are not web servers
  (eg. command line tools, DDP clients, etc.). Connect middlewares can
  now be registered on the new `WebApp.connectHandlers` instead of the
  old `__meteor_bootstrap__.app`.

* The entire Meteor build process now has first-class source map
  support. A source map is maintained for every source file as it
  passes through the build pipeline. Currently, the source maps are
  only served in development mode. Not all web browsers support source
  maps yet and for those that do, you may have to turn on an option to
  enable them. Source maps will always be used when reporting
  exceptions on the server.

* Update the `coffeescript` package to generate source maps.

* Add new `Assets` API and `private` subdirectory for including and
  accessing static assets on the server. http://docs.meteor.com/#assets

* Add `Meteor.disconnect`. Call this to disconnect from the
  server and stop all live data updates. #1151

* Add `Match.Integer` to `check` for 32-bit signed integers.

* `Meteor.connect` has been renamed to `DDP.connect` and is now fully
  supported on the server. Server-to-server DDP connections use
  websockets, and can be used for both method calls and subscriptions.

* Rename `Meteor.default_connection` to `Meteor.connection` and
  `Meteor.default_server` to `Meteor.server`.

* Rename `Meteor.http` to `HTTP`.

* `ROOT_URL` may now have a path part. This allows serving multiple
  Meteor apps on the same domain.

* Support creating named unmanaged collections with
  `new Meteor.Collection("name", {connection: null})`.

* New `Log` function in the `logging` package which prints with
  timestamps, color, filenames and linenumbers.

* Include http response in errors from oauth providers. #1246

* The `observe` callback `movedTo` now has a fourth argument `before`.

* Move NPM control files for packages from `.npm` to
  `.npm/package`. This is to allow build plugins such as `coffeescript`
  to depend on NPM packages. Also, when removing the last NPM
  dependency, clean up the `.npm` dir.

* Remove deprecated `Meteor.is_client` and `Meteor.is_server` variables.

* Implement "meteor bundle --debug" #748

* Add `forceApprovalPrompt` option to `Meteor.loginWithGoogle`. #1226

* Make server-side Mongo `insert`s, `update`s, and `remove`s run
  asynchronously when a callback is passed.

* Improve memory usage when calling `findOne()` on the server.

* Delete login tokens from server when user logs out.

* Rename package compatibility mode option to `add_files` from `raw` to
  `bare`.

* Fix Mongo selectors of the form: {$regex: /foo/}.

* Fix Spark memory leak.  #1157

* Fix EPIPEs during dev mode hot code reload.

* Fix bug where we would never quiesce if we tried to revive subs that errored
  out (5e7138d)

* Fix bug where `this.fieldname` in handlebars template might refer to a
  helper instead of a property of the current data context. #1143

* Fix submit events on IE8. #1191

* Handle `Meteor.loginWithX` being called with a callback but no options. #1181

* Work around a Chrome bug where hitting reload could cause a tab to
  lose the DDP connection and never recover. #1244

* Upgraded dependencies:
  * Node from 0.8.18 to 0.8.24
  * MongoDB from 2.4.3 to 2.4.4, now with SSL support
  * CleanCSS from 0.8.3 to 1.0.11
  * Underscore from 1.4.4 to 1.5.1
  * Fibers from 1.0.0 to 1.0.1
  * MongoDB Driver from 1.3.7 to 1.3.17

Patches contributed by GitHub users btipling, mizzao, timhaines and zol.


## v0.6.4.1

* Update mongodb driver to use version 0.2.1 of the bson module.


## v0.6.4

* Separate OAuth flow logic from Accounts into separate packages. The
  `facebook`, `github`, `google`, `meetup`, `twitter`, and `weibo`
  packages can be used to perform an OAuth exchange without creating an
  account and logging in.  #1024

* If you set the `DISABLE_WEBSOCKETS` environment variable, browsers will not
  attempt to connect to your app using Websockets. Use this if you know your
  server environment does not properly proxy Websockets to reduce connection
  startup time.

* Make `Meteor.defer` work in an inactive tab in iOS.  #1023

* Allow new `Random` instances to be constructed with specified seed. This
  can be used to create repeatable test cases for code that picks random
  values.  #1033

* Fix CoffeeScript error reporting to include source file and line
  number again.  #1052

* Fix Mongo queries which nested JavaScript RegExp objects inside `$or`.  #1089

* Upgraded dependencies:
  * Underscore from 1.4.2 to 1.4.4  #776
  * http-proxy from 0.8.5 to 0.10.1  #513
  * connect from 1.9.2 to 2.7.10
  * Node mongodb client from 1.2.13 to 1.3.7  #1060

Patches contributed by GitHub users awwx, johnston, and timhaines.


## v0.6.3

* Add new `check` package for ensuring that a value matches a required
  type and structure. This is used to validate untrusted input from the
  client. See http://docs.meteor.com/#match for details.

* Use Websockets by default on supported browsers. This reduces latency
  and eliminates the constant network spinner on iOS devices.

* With `autopublish` on, publish many useful fields on `Meteor.users`.

* Files in the `client/compatibility/` subdirectory of a Meteor app do
  not get wrapped in a new variable scope. This is useful for
  third-party libraries which expect `var` statements at the outermost
  level to be global.

* Add synthetic `tap` event for use on touch enabled devices. This is a
  replacement for `click` that fires immediately.

* When using the `http` package synchronously on the server, errors
  are thrown rather than passed in `result.error`

* The `manager` option to the `Meteor.Collection` constructor is now called
  `connection`. The old name still works for now.  #987

* The `localstorage-polyfill` smart package has been replaced by a
  `localstorage` package, which defines a `Meteor._localStorage` API instead of
  trying to replace the DOM `window.localStorage` facility. (Now, apps can use
  the existence of `window.localStorage` to detect if the full localStorage API
  is supported.)  #979

* Upgrade MongoDB from 2.2.1 to 2.4.3.

* Upgrade CoffeeScript from 1.5.0 to 1.6.2.  #972

* Faster reconnects when regaining connectivity.  #696

* `Email.send` has a new `headers` option to set arbitrary headers.  #963

* Cursor transform functions on the server no longer are required to return
  objects with correct `_id` fields.  #974

* Rework `observe()` callback ordering in minimongo to improve fiber
  safety on the server. This makes subscriptions on server to server DDP
  more usable.

* Use binary search in minimongo when updating ordered queries.  #969

* Fix EJSON base64 decoding bug.  #1001

* Support `appcache` on Chromium.  #958

Patches contributed by GitHub users awwx, jagill, spang, and timhaines.


## v0.6.2.1

* When authenticating with GitHub, include a user agent string. This
  unbreaks "Sign in with GitHub"

Patch contributed by GitHub user pmark.


## v0.6.2

* Better error reporting:
  * Capture real stack traces for `Meteor.Error`.
  * Report better errors with misconfigured OAuth services.

* Add per-package upgrade notices to `meteor update`.

* Experimental server-to-server DDP support: `Meteor.connect` on the
  server will connect to a remote DDP endpoint via WebSockets. Method
  calls should work fine, but subscriptions and minimongo on the server
  are still a work in progress.

* Upgrade d3 from 2.x to 3.1.4. See
  https://github.com/mbostock/d3/wiki/Upgrading-to-3.0 for compatibility notes.

* Allow CoffeeScript to set global variables when using `use strict`. #933

* Return the inserted documented ID from `LocalCollection.insert`. #908

* Add Weibo token expiration time to `services.weibo.expiresAt`.

* `Spiderable.userAgentRegExps` can now be modified to change what user agents
  are treated as spiders by the `spiderable` package.

* Prevent observe callbacks from affecting the arguments to identical
  observes. #855

* Fix meteor command line tool when run from a home directory with
  spaces in its name. If you previously installed meteor release 0.6.0
  or 0.6.1 you'll need to uninstall and reinstall meteor to support
  users with spaces in their usernames (see
  https://github.com/meteor/meteor/blob/master/README.md#uninstalling-meteor)

Patches contributed by GitHub users andreas-karlsson, awwx, jacott,
joshuaconner, and timhaines.


## v0.6.1

* Correct NPM behavior in packages in case there is a `node_modules` directory
  somewhere above the app directory. #927

* Small bug fix in the low-level `routepolicy` package.

Patches contributed by GitHub users andreas-karlsson and awwx.


## v0.6.0

* Meteor has a brand new distribution system! In this new system, code-named
  Engine, packages are downloaded individually and on demand. All of the
  packages in each official Meteor release are prefetched and cached so you can
  still use Meteor while offline. You can have multiple releases of Meteor
  installed simultaneously; apps are pinned to specific Meteor releases.
  All `meteor` commands accept a `--release` argument to specify which release
  to use; `meteor update` changes what release the app is pinned to.
  Inside an app, the name of the release is available at `Meteor.release`.
  When running Meteor directly from a git checkout, the release is ignored.

* Variables declared with `var` at the outermost level of a JavaScript
  source file are now private to that file. Remove the `var` to share
  a value between files.

* Meteor now supports any x86 (32- or 64-bit) Linux system, not just those which
  use Debian or RedHat package management.

* Apps may contain packages inside a top-level directory named `packages`.

* Packages may depend on [NPM modules](https://npmjs.org), using the new
  `Npm.depends` directive in their `package.js` file. (Note: if the NPM module
  has architecture-specific binary components, bundles built with `meteor
  bundle` or `meteor deploy` will contain the components as built for the
  developer's platform and may not run on other platforms.)

* Meteor's internal package tests (as well as tests you add to your app's
  packages with the unsupported `Tinytest` framework) are now run with the new
  command `meteor test-packages`.

* `{{#each}}` helper can now iterate over falsey values without throwing an
  exception. #815, #801

* `{{#with}}` helper now only includes its block if its argument is not falsey,
  and runs an `{{else}}` block if provided if the argument is falsey. #770, #866

* Twitter login now stores `profile_image_url` and `profile_image_url_https`
  attributes in the `user.services.twitter` namespace. #788

* Allow packages to register file extensions with dots in the filename.

* When calling `this.changed` in a publish function, it is no longer an error to
  clear a field which was never set. #850

* Deps API
  * Add `dep.depend()`, deprecate `Deps.depend(dep)` and
    `dep.addDependent()`.
  * If first run of `Deps.autorun` throws an exception, stop it and don't
    rerun.  This prevents a Spark exception when template rendering fails
    ("Can't call 'firstNode' of undefined").
  * If an exception is thrown during `Deps.flush` with no stack, the
    message is logged instead. #822

* When connecting to MongoDB, use the JavaScript BSON parser unless specifically
  requested in `MONGO_URL`; the native BSON parser sometimes segfaults. (Meteor
  only started using the native parser in 0.5.8.)

* Calls to the `update` collection function in untrusted code may only use a
  whitelisted list of modifier operators.

Patches contributed by GitHub users awwx, blackcoat, cmather, estark37,
mquandalle, Primigenus, raix, reustle, and timhaines.


## v0.5.9

* Fix regression in 0.5.8 that prevented users from editing their own
  profile. #809

* Fix regression in 0.5.8 where `Meteor.loggingIn()` would not update
  reactively. #811


## v0.5.8

* Calls to the `update` and `remove` collection functions in untrusted code may
  no longer use arbitrary selectors. You must specify a single document ID when
  invoking these functions from the client (other than in a method stub).

  You may still use other selectors when calling `update` and `remove` on the
  server and from client method stubs, so you can replace calls that are no
  longer supported (eg, in event handlers) with custom method calls.

  The corresponding `update` and `remove` callbacks passed to `allow` and `deny`
  now take a single document instead of an array.

* Add new `appcache` package. Add this package to your project to speed
  up page load and make hot code reload smoother using the HTML5
  AppCache API. See http://docs.meteor.com/#appcache for details.

* Rewrite reactivity library. `Meteor.deps` is now `Deps` and has a new
  API. `Meteor.autorun` and `Meteor.flush` are now called `Deps.autorun` and
  `Deps.flush` (the old names still work for now). The other names under
  `Meteor.deps` such as `Context` no longer exist. The new API is documented at
  http://docs.meteor.com/#deps

* You can now provide a `transform` option to collections, which is a
  function that documents coming out of that collection are passed
  through. `find`, `findOne`, `allow`, and `deny` now take `transform` options,
  which may override the Collection's `transform`.  Specifying a `transform`
  of `null` causes you to receive the documents unmodified.

* Publish functions may now return an array of cursors to publish. Currently,
  the cursors must all be from different collections. #716

* User documents have id's when `onCreateUser` and `validateNewUser` hooks run.

* Encode and store custom EJSON types in MongoDB.

* Support literate CoffeeScript files with the extension `.litcoffee`. #766

* Add new login service provider for Meetup.com in `accounts-meetup` package.

* If you call `observe` or `observeChanges` on a cursor created with the
  `reactive: false` option, it now only calls initial add callbacks and
  does not continue watching the query. #771

* In an event handler, if the data context is falsey, default it to `{}`
  rather than to the global object. #777

* Allow specifying multiple event handlers for the same selector. #753

* Revert caching header change from 0.5.5. This fixes image flicker on redraw.

* Stop making `Session` available on the server; it's not useful there. #751

* Force URLs in stack traces in browser consoles to be hyperlinks. #725

* Suppress spurious `changed` callbacks with empty `fields` from
  `Cursor.observeChanges`.

* Fix logic bug in template branch matching. #724

* Make `spiderable` user-agent test case insensitive. #721

* Fix several bugs in EJSON type support:
  * Fix `{$type: 5}` selectors for binary values on browsers that do
    not support `Uint8Array`.
  * Fix EJSON equality on falsey values.
  * Fix for returning a scalar EJSON type from a method. #731

* Upgraded dependencies:
  * mongodb driver to version 1.2.13 (from 0.1.11)
  * mime module removed (it was unused)


Patches contributed by GitHub users awwx, cmather, graemian, jagill,
jmhredsox, kevinxucs, krizka, mitar, raix, and rasmuserik.


## v0.5.7

* The DDP wire protocol has been redesigned.

  * The handshake message is now versioned. This breaks backwards
    compatibility between sites with `Meteor.connect()`. Older meteor
    apps can not talk to new apps and vice versa. This includes the
    `madewith` package, apps using `madewith` must upgrade.

  * New [EJSON](http://docs.meteor.com/#ejson) package allows you to use
    Dates, Mongo ObjectIDs, and binary data in your collections and
    Session variables.  You can also add your own custom datatypes.

  * Meteor now correctly represents empty documents in Collections.

  * There is an informal specification in `packages/livedata/DDP.md`.


* Breaking API changes

  * Changed the API for `observe`.  Observing with `added`, `changed`
    and `removed` callbacks is now unordered; for ordering information
    use `addedAt`, `changedAt`, `removedAt`, and `movedTo`. Full
    documentation is in the [`observe` docs](http://docs.meteor.com/#observe).
    All callers of `observe` need to be updated.

  * Changed the API for publish functions that do not return a cursor
    (ie functions that call `this.set` and `this.unset`). See the
    [`publish` docs](http://docs.meteor.com/#meteor_publish) for the new
    API.


* New Features

  * Added new [`observeChanges`](http://docs.meteor.com/#observe_changes)
    API for keeping track of the contents of a cursor more efficiently.

  * There is a new reactive function on subscription handles: `ready()`
    returns true when the subscription has received all of its initial
    documents.

  * Added `Session.setDefault(key, value)` so you can easily provide
    initial values for session variables that will not be clobbered on
    hot code push.

  * You can specify that a collection should use MongoDB ObjectIDs as
    its `_id` fields for inserts instead of strings. This allows you to
    use Meteor with existing MongoDB databases that have ObjectID
    `_id`s. If you do this, you must use `EJSON.equals()` for comparing
    equality instead of `===`. See http://docs.meteor.com/#meteor_collection.

  * New [`random` package](http://docs.meteor.com/#random) provides
    several functions for generating random values. The new
    `Random.id()` function is used to provide shorter string IDs for
    MongoDB documents. `Meteor.uuid()` is deprecated.

  * `Meteor.status()` can return the status `failed` if DDP version
    negotiation fails.


* Major Performance Enhancements

  * Rewrote subscription duplication detection logic to use a more
    efficient algorithm. This significantly reduces CPU usage on the
    server during initial page load and when dealing with large amounts
    of data.

  * Reduced unnecessary MongoDB re-polling of live queries. Meteor no
    longer polls for changes on queries that specify `_id` when
    updates for a different specific `_id` are processed. This
    drastically improves performance when dealing with many
    subscriptions and updates to individual objects, such as those
    generated by the `accounts-base` package on the `Meteor.users`
    collection.


* Upgraded UglifyJS2 to version 2.2.5


Patches contributed by GitHub users awwx and michaelglenadams.


## v0.5.6

* Fix 0.5.5 regression: Minimongo selectors matching subdocuments under arrays
  did not work correctly.

* Some Bootstrap icons should have appeared white.

Patches contributed by GitHub user benjaminchelli.

## v0.5.5

* Deprecate `Meteor.autosubscribe`. `Meteor.subscribe` now works within
  `Meteor.autorun`.

* Allow access to `Meteor.settings.public` on the client. If the JSON
  file you gave to `meteor --settings` includes a field called `public`,
  that field will be available on the client as well as the server.

* `@import` works in `less`. Use the `.lessimport` file extension to
  make a less file that is ignored by preprocessor so as to avoid double
  processing. #203

* Upgrade Fibers to version 1.0.0. The `Fiber` and `Future` symbols are
  no longer exposed globally. To use fibers directly you can use:
   `var Fiber = __meteor_bootstrap__.require('fibers');` and
   `var Future = __meteor_bootstrap__.require('fibers/future');`

* Call version 1.1 of the Twitter API when authenticating with
  OAuth. `accounts-twitter` users have until March 5th, 2013 to
  upgrade before Twitter disables the old API. #527

* Treat Twitter ids as strings, not numbers, as recommended by
  Twitter. #629

* You can now specify the `_id` field of a document passed to `insert`.
  Meteor still auto-generates `_id` if it is not present.

* Expose an `invalidated` flag on `Meteor.deps.Context`.

* Populate user record with additional data from Facebook and Google. #664

* Add Facebook token expiration time to `services.facebook.expiresAt`. #576

* Allow piping a password to `meteor deploy` on `stdin`. #623

* Correctly type cast arguments to handlebars helper. #617

* Fix leaked global `userId` symbol.

* Terminate `phantomjs` properly on error when using the `spiderable`
  package. #571

* Stop serving non-cachable files with caching headers. #631

* Fix race condition if server restarted between page load and initial
  DDP connection. #653

* Resolve issue where login methods sometimes blocked future methods. #555

* Fix `Meteor.http` parsing of JSON responses on Firefox. #553

* Minimongo no longer uses `eval`. #480

* Serve 404 for `/app.manifest`. This allows experimenting with the
  upcoming `appcache` smart package. #628

* Upgraded many dependencies, including:
  * node.js to version 0.8.18
  * jquery-layout to version 1.3.0RC
  * Twitter Bootstrap to version 2.3.0
  * Less to version 1.3.3
  * Uglify to version 2.2.3
  * useragent to version 2.0.1

Patches contributed by GitHub users awwx, bminer, bramp, crunchie84,
danawoodman, dbimmler, Ed-von-Schleck, geoffd123, jperl, kevee,
milesmatthias, Primigenus, raix, timhaines, and xenolf.


## v0.5.4

* Fix 0.5.3 regression: `meteor run` could fail on OSX 10.8 if environment
  variables such as `DYLD_LIBRARY_PATH` are set.


## v0.5.3

* Add `--settings` argument to `meteor deploy` and `meteor run`. This
  allows you to specify deployment-specific information made available
  to server code in the variable `Meteor.settings`.

* Support unlimited open tabs in a single browser. Work around the
  browser per-hostname connection limit by using randomized hostnames
  for deployed apps. #131

* minimongo improvements:
  * Allow observing cursors with `skip` or `limit`.  #528
  * Allow sorting on `dotted.sub.keys`.  #533
  * Allow querying specific array elements (`foo.1.bar`).
  * `$and`, `$or`, and `$nor` no longer accept empty arrays (for consistency
    with Mongo)

* Re-rendering a template with Spark no longer reverts changes made by
  users to a `preserve`d form element. Instead, the newly rendered value
  is only applied if it is different from the previously rendered value.
  Additionally, <INPUT> elements with type other than TEXT can now have
  reactive values (eg, the labels on submit buttons can now be
  reactive).  #510 #514 #523 #537 #558

* Support JavaScript RegExp objects in selectors in Collection write
  methods on the client, eg `myCollection.remove({foo: /bar/})`.  #346

* `meteor` command-line improvements:
  * Improve error message when mongod fails to start.
  * The `NODE_OPTIONS` environment variable can be used to pass command-line
    flags to node (eg, `--debug` or `--debug-brk` to enable the debugger).
  * Die with error if an app name is mistakenly passed to `meteor reset`.

* Add support for "offline" access tokens with Google login. #464 #525

* Don't remove `serviceData` fields from previous logins when logging in
  with an external service.

* Improve `OAuth1Binding` to allow making authenticated API calls to
  OAuth1 providers (eg Twitter).  #539

* New login providers automatically work with `{{loginButtons}}` without
  needing to edit the `accounts-ui-unstyled` package.  #572

* Use `Content-Type: application/json` by default when sending JSON data
  with `Meteor.http`.

* Improvements to `jsparse`: hex literals, keywords as property names, ES5 line
  continuations, trailing commas in object literals, line numbers in error
  messages, decimal literals starting with `.`, regex character classes with
  slashes.

* Spark improvements:
  * Improve rendering of <SELECT> elements on IE.  #496
  * Don't lose nested data contexts in IE9/10 after two seconds.  #458
  * Don't print a stack trace if DOM nodes are manually removed
    from the document without calling `Spark.finalize`.  #392

* Always use the `autoReconnect` flag when connecting to Mongo.  #425

* Fix server-side `observe` with no `added` callback.  #589

* Fix re-sending method calls on reconnect.  #538

* Remove deprecated `/sockjs` URL support from `Meteor.connect`.

* Avoid losing a few bits of randomness in UUID v4 creation.  #519

* Update clean-css package from 0.8.2 to 0.8.3, fixing minification of `0%`
  values in `hsl` colors.  #515

Patches contributed by GitHub users Ed-von-Schleck, egtann, jwulf, lvbreda,
martin-naumann, meawoppl, nwmartin, timhaines, and zealoushacker.


## v0.5.2

* Fix 0.5.1 regression: Cursor `observe` works during server startup.  #507

## v0.5.1

* Speed up server-side subscription handling by avoiding redundant work
  when the same Mongo query is observed multiple times concurrently (eg,
  by multiple users subscribing to the same subscription), and by using
  a simpler "unordered" algorithm.

* Meteor now waits to invoke method callbacks until all the data written by the
  method is available in the local cache. This way, method callbacks can see the
  full effects of their writes. This includes the callbacks passed to
  `Meteor.call` and `Meteor.apply`, as well as to the `Meteor.Collection`
  `insert`/`update`/`remove` methods.

  If you want to process the method's result as soon as it arrives from the
  server, even if the method's writes are not available yet, you can now specify
  an `onResultReceived` callback to `Meteor.apply`.

* Rework latency compensation to show server data changes sooner. Previously, as
  long as any method calls were in progress, Meteor would buffer all data
  changes sent from the server until all methods finished. Meteor now only
  buffers writes to documents written by client stubs, and applies the writes as
  soon as all methods that wrote that document have finished.

* `Meteor.userLoaded()` and `{{currentUserLoaded}}` have been removed.
  Previously, during the login process on the client, `Meteor.userId()` could be
  set but the document at `Meteor.user()` could be incomplete. Meteor provided
  the function `Meteor.userLoaded()` to differentiate between these states. Now,
  this in-between state does not occur: when a user logs in, `Meteor.userId()`
  only is set once `Meteor.user()` is fully loaded.

* New reactive function `Meteor.loggingIn()` and template helper
  `{{loggingIn}}`; they are true whenever some login method is in progress.
  `accounts-ui` now uses this to show an animation during login.

* The `sass` CSS preprocessor package has been removed. It was based on an
  unmaintained NPM module which did not implement recent versions of the Sass
  language and had no error handling.  Consider using the `less` or `stylus`
  packages instead.  #143

* `Meteor.setPassword` is now called `Accounts.setPassword`, matching the
  documentation and original intention.  #454

* Passing the `wait` option to `Meteor.apply` now waits for all in-progress
  method calls to finish before sending the method, instead of only guaranteeing
  that its callback occurs after the callbacks of in-progress methods.

* New function `Accounts.callLoginMethod` which should be used to call custom
  login handlers (such as those registered with
  `Accounts.registerLoginHandler`).

* The callbacks for `Meteor.loginWithToken` and `Accounts.createUser` now match
  the other login callbacks: they are called with error on error or with no
  arguments on success.

* Fix bug where method calls could be dropped during a brief disconnection. #339

* Prevent running the `meteor` command-line tool and server on unsupported Node
  versions.

* Fix Minimongo query bug with nested objects.  #455

* In `accounts-ui`, stop page layout from changing during login.

* Use `path.join` instead of `/` in paths (helpful for the unofficial Windows
  port) #303

* The `spiderable` package serves pages to
  [`facebookexternalhit`](https://www.facebook.com/externalhit_uatext.php) #411

* Fix error on Firefox with DOM Storage disabled.

* Avoid invalidating listeners if setUserId is called with current value.

* Upgrade many dependencies, including:
  * MongoDB 2.2.1 (from 2.2.0)
  * underscore 1.4.2 (from 1.3.3)
  * bootstrap 2.2.1 (from 2.1.1)
  * jQuery 1.8.2 (from 1.7.2)
  * less 1.3.1 (from 1.3.0)
  * stylus 0.30.1 (from 0.29.0)
  * coffee-script 1.4.0 (from 1.3.3)

Patches contributed by GitHub users ayal, dandv, possibilities, TomWij,
tmeasday, and workmad3.

## v0.5.0

* This release introduces Meteor Accounts, a full-featured auth system that supports
  - fine-grained user-based control over database reads and writes
  - federated login with any OAuth provider (with built-in support for
    Facebook, GitHub, Google, Twitter, and Weibo)
  - secure password login
  - email validation and password recovery
  - an optional set of UI widgets implementing standard login/signup/password
    change/logout flows

  When you upgrade to Meteor 0.5.0, existing apps will lose the ability to write
  to the database from the client. To restore this, either:
  - configure each of your collections with
    [`collection.allow`](http://docs.meteor.com/#allow) and
    [`collection.deny`](http://docs.meteor.com/#deny) calls to specify which
    users can perform which write operations, or
  - add the `insecure` smart package (which is included in new apps by default)
    to restore the old behavior where anyone can write to any collection which
    has not been configured with `allow` or `deny`

  For more information on Meteor Accounts, see
  http://docs.meteor.com/#dataandsecurity and
  http://docs.meteor.com/#accounts_api

* The new function `Meteor.autorun` allows you run any code in a reactive
  context. See http://docs.meteor.com/#meteor_autorun

* Arrays and objects can now be stored in the `Session`; mutating the value you
  retrieve with `Session.get` does not affect the value in the session.

* On the client, `Meteor.apply` takes a new `wait` option, which ensures that no
  further method calls are sent to the server until this method is finished; it
  is used for login and logout methods in order to keep the user ID
  well-defined. You can also specifiy an `onReconnect` handler which is run when
  re-establishing a connection; Meteor Accounts uses this to log back in on
  reconnect.

* Meteor now provides a compatible replacement for the DOM `localStorage`
  facility that works in IE7, in the `localstorage-polyfill` smart package.

* Meteor now packages the D3 library for manipulating documents based on data in
  a smart package called `d3`.

* `Meteor.Collection` now takes its optional `manager` argument (used to
  associate a collection with a server you've connected to with
  `Meteor.connect`) as a named option. (The old call syntax continues to work
  for now.)

* Fix a bug where trying to immediately resubscribe to a record set after
  unsubscribing could fail silently.

* Better error handling for failed Mongo writes from inside methods; previously,
  errors here could cause clients to stop processing data from the server.


Patches contributed by GitHub users bradens, dandv, dybskiy, possibilities,
zhangcheng, and 75lb.


## v0.4.2

* Fix connection failure on iOS6. SockJS 0.3.3 includes this fix.

* The new `preserve-inputs` package, included by default in new Meteor apps,
  restores the pre-v0.4.0 behavior of "preserving" all form input elements by ID
  and name during re-rendering; users who want more precise control over
  preservation can still use the APIs added in v0.4.0.

* A few changes to the `Meteor.absoluteUrl` function:
  - Added a `replaceLocalhost` option.
  - The `ROOT_URL` environment variable is respected by `meteor run`.
  - It is now included in all apps via the `meteor` package. Apps that
    explicitly added the now-deprecated `absolute-url` smart package will log a
    deprecation warning.

* Upgrade Node from 0.8.8 to 0.8.11.

* If a Handlebars helper function `foo` returns null, you can now run do
  `{{foo.bar}}` without error, just like when `foo` is a non-existent property.

* If you pass a non-scalar object to `Session.set`, an error will now be thrown
  (matching the behavior of `Session.equals`). #215

* HTML pages are now served with a `charset=utf-8` Content-Type header. #264

* The contents of `<select>` tags can now be reactive even in IE 7 and 8.

* The `meteor` tool no longer gets confused if a parent directory of your
  project is named `public`. #352

* Fix a race condition in the `spiderable` package which could include garbage
  in the spidered page.

* The REPL run by `admin/node.sh` no longer crashes Emacs M-x shell on exit.

* Refactor internal `reload` API.

* New internal `jsparse` smart package. Not yet exposed publicly.


Patch contributed by GitHub user yanivoliver.


## v0.4.1

* New `email` smart package, with [`Email.send`](http://docs.meteor.com/#email)
  API.

* Upgrade Node from 0.6.17 to 0.8.8, as well as many Node modules in the dev
  bundle; those that are user-exposed are:
  * coffee-script: 1.3.3 (from 1.3.1)
  * stylus: 0.29.0 (from 0.28.1)
  * nib: 0.8.2 (from 0.7.0)

* All publicly documented APIs now use `camelCase` rather than
  `under_scores`. The old spellings continue to work for now. New names are:
  - `Meteor.isClient`/`isServer`
  - `this.isSimulation` inside a method invocation
  - `Meteor.deps.Context.onInvalidate`
  - `Meteor.status().retryCount`/`retryTime`

* Spark improvements
  * Optimize selector matching for event maps.
  * Fix `Spark._currentRenderer` behavior in timer callbacks.
  * Fix bug caused by interaction between `Template.foo.preserve` and
    `{{#constant}}`. #323
  * Allow `{{#each}}` over a collection of objects without `_id`. #281
  * Spark now supports Firefox 3.6.
  * Added a script to build a standalone spark.js that does not depend on
    Meteor (it depends on jQuery or Sizzle if you need IE7 support,
    and otherwise is fully standalone).

* Database writes from within `Meteor.setTimeout`/`setInterval`/`defer` will be
  batched with other writes from the current method invocation if they start
  before the method completes.

* Make `Meteor.Cursor.forEach` fully synchronous even if the user's callback
  yields. #321.

* Recover from exceptions thrown in `Meteor.publish` handlers.

* Upgrade bootstrap to version 2.1.1. #336, #337, #288, #293

* Change the implementation of the `meteor deploy` password prompt to not crash
  Emacs M-x shell.

* Optimize `LocalCollection.remove(id)` to be O(1) rather than O(n).

* Optimize client-side database performance when receiving updated data from the
  server outside of method calls.

* Better error reporting when a package in `.meteor/packages` does not exist.

* Better error reporting for coffeescript. #331

* Better error handling in `Handlebars.Exception`.


Patches contributed by GitHub users fivethirty, tmeasday, and xenolf.


## v0.4.0

* Merge Spark, a new live page update engine
  * Breaking API changes
     * Input elements no longer preserved based on `id` and `name`
       attributes. Use [`preserve`](http://docs.meteor.com/#template_preserve)
       instead.
     * All `Meteor.ui` functions removed. Use `Meteor.render`,
       `Meteor.renderList`, and
       [Spark](https://github.com/meteor/meteor/wiki/Spark) functions instead.
     * New template functions (eg. `created`, `rendered`, etc) may collide with
       existing helpers. Use `Template.foo.helpers()` to avoid conflicts.
     * New syntax for declaring event maps. Use
       `Template.foo.events({...})`. For backwards compatibility, both syntaxes
       are allowed for now.
  * New Template features
     * Allow embedding non-Meteor widgets (eg. Google Maps) using
       [`{{#constant}}`](http://docs.meteor.com/#constant)
     * Callbacks when templates are rendered. See
       http://docs.meteor.com/#template_rendered
     * Explicit control of which nodes are preserved during re-rendering. See
       http://docs.meteor.com/#template_preserve
     * Easily find nodes within a template in event handlers and callbacks. See
       http://docs.meteor.com/#template_find
     * Allow parts of a template to be independently reactive with the
       [`{{#isolate}}`](http://docs.meteor.com/#isolate) block helper.

* Use PACKAGE_DIRS environment variable to override package location. #227

* Add `absolute-url` package to construct URLs pointing to the application.

* Allow modifying documents returned by `observe` callbacks. #209

* Fix periodic crash after client disconnect. #212

* Fix minimingo crash on dotted queries with undefined keys. #126


## v0.3.9

* Add `spiderable` package to allow web crawlers to index Meteor apps.

* `meteor deploy` uses SSL to protect application deployment.

* Fix `stopImmediatePropagation()`. #205


## v0.3.8

* HTTPS support
  * Add `force-ssl` package to require site to load over HTTPS.
  * Use HTTPS for install script and `meteor update`.
  * Allow runtime configuration of default DDP endpoint.

* Handlebars improvements
  * Implement dotted path traversal for helpers and methods.
  * Allow functions in helper arguments.
  * Change helper nesting rules to allow functions as arguments.
  * Fix `{{this.foo}}` to never invoke helper `foo`.
  * Make event handler `this` reflect the node that matched the selector instead
    of the event target node.
  * Fix keyword arguments to helpers.

* Add `nib` support to stylus package. #175

* Upgrade bootstrap to version 2.0.4. #173

* Print changelog after `meteor update`.

* Fix mouseenter and mouseleave events. #224

* Fix issue with spurious heartbeat failures on busy connections.

* Fix exception in minimongo when matching non-arrays using `$all`. #183

* Fix serving an empty file when no cacheable assets exist. #179


## v0.3.7

* Better parsing of `.html` template files
  * Allow HTML comments (`<!-- -->`) at top level
  * Allow whitespace anywhere in open/close tag
  * Provide names and line numbers on error
  * More helpful error messages

* Form control improvements
  * Fix reactive radio buttons in Internet Explorer.
  * Fix reactive textareas to update consistently across browsers, matching text
    field behavior.

* `http` package bug fixes:
  * Send correct Content-Type when POSTing `params` from the server. #172
  * Correctly detect JSON response Content-Type when a charset is present.

* Support `Handlebars.SafeString`. #160

* Fix intermittent "Cursor is closed" mongo error.

* Fix "Cannot read property 'nextSibling' of null" error in certain nested
  templates. #142

* Add heartbeat timer on the client to notice when the server silently goes
  away.


## v0.3.6

* Rewrite event handling. `this` in event handlers now refers to the data
  context of the element that generated the event, *not* the top-level data
  context of the template where the event is declared.

* Add /websocket endpoint for raw websockets. Pass websockets through
  development mode proxy.

* Simplified API for Meteor.connect, which now receives a URL to a Meteor app
  rather than to a sockjs endpoint.

* Fix livedata to support subscriptions with overlapping documents.

* Update node.js to 0.6.17 to fix potential security issue.


## v0.3.5

* Fix 0.3.4 regression: Call event map handlers on bubbled events. #107


## v0.3.4

* Add Twitter `bootstrap` package. #84

* Add packages for `sass` and `stylus` CSS pre-processors. #40, #50

* Bind events correctly on top level elements in a template.

* Fix dotted path selectors in minimongo. #88

* Make `backbone` package also run on the server.

* Add `bare` option to coffee-script compilation so variables can be shared
  between multiple coffee-script file. #85

* Upgrade many dependency versions. User visible highlights:
 * node.js 0.6.15
 * coffee-script 1.3.1
 * less 1.3.0
 * sockjs 0.3.1
 * underscore 1.3.3
 * backbone 0.9.2

* Several documentation fixes and test coverage improvements.


## v0.3.3

* Add `http` package for making HTTP requests to remote servers.

* Add `madewith` package to put a live-updating Made with Meteor badge on apps.

* Reduce size of mongo database on disk (--smallfiles).

* Prevent unnecessary hot-code pushes on deployed apps during server migration.

* Fix issue with spaces in directory names. #39

* Workaround browser caching issues in development mode by using query
  parameters on all JavaScript and CSS requests.

* Many documentation and test fixups.


## v0.3.2

* Initial public launch<|MERGE_RESOLUTION|>--- conflicted
+++ resolved
@@ -1,6 +1,5 @@
 ## v.NEXT
 
-<<<<<<< HEAD
 * Log out a user's other sessions when they change their password.
 
 * Move boilerplate HTML from tools to webapp. Changes internal
@@ -29,13 +28,13 @@
 * Upgraded dependencies:
   - Node.js from 0.10.25 to 0.10.26.
   - MongoDB driver from 1.3.19 to 1.4.1
-=======
+
+
 ## v0.8.0.1
 
 * Fix security flaw in OAuth1 implementation. Clients can no longer
   choose the callback_url for OAuth1 logins.
 
->>>>>>> f016894e
 
 ## v0.8.0
 
