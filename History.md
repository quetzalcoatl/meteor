--- conflicted
+++ resolved
@@ -1,12 +1,9 @@
 ## v.NEXT
 
-<<<<<<< HEAD
-=======
 * Spacebars: Allow curly braces to be escaped, with special
   sequences `{{|` and `{{{|` to insert a literal `{{` or `{{{`.
 
 
->>>>>>> cd0b347b
 ## v1.0
 
 ### New Features
