// XXX rename package?

Package.describe({
  summary: "Deprecated package, please use tracker instead.",
  version: '1.0.2-rc1'
});

Package.on_use(function (api) {
  api.use('tracker');
<<<<<<< HEAD
  api.export('Deps');
  api.add_files('deps.js');
=======
  api.imply('tracker');
>>>>>>> 52db5b6f
});<|MERGE_RESOLUTION|>--- conflicted
+++ resolved
@@ -7,10 +7,5 @@
 
 Package.on_use(function (api) {
   api.use('tracker');
-<<<<<<< HEAD
-  api.export('Deps');
-  api.add_files('deps.js');
-=======
   api.imply('tracker');
->>>>>>> 52db5b6f
 });