--- conflicted
+++ resolved
@@ -1,10 +1,6 @@
 Package.describe({
   summary: "Meteor Reactive Templating library",
-<<<<<<< HEAD
-  version: '2.0.5-vs.2'
-=======
   version: '2.0.5-winr.4'
->>>>>>> cbff5271
 });
 
 Package.onUse(function (api) {
