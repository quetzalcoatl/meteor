--- conflicted
+++ resolved
@@ -1,10 +1,6 @@
 Package.describe({
   summary: "Simulates local storage on IE 6,7 using userData",
-<<<<<<< HEAD
-  version: "1.0.1-pre.0"
-=======
   version: "1.0.1-pre.2"
->>>>>>> 2d9bb654
 });
 
 Package.on_use(function (api) {
