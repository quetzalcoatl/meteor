--- conflicted
+++ resolved
@@ -35,16 +35,9 @@
           + encodeURIComponent(callbackUrl)
           + '&state=' + credentialToken;
 
-<<<<<<< HEAD
-    Oauth.showPopup(
+    OAuth.showPopup(
       loginUrl,
       _.bind(credentialRequestCompleteCallback, null, credentialToken)
     );
   });
-=======
-  OAuth.showPopup(
-    loginUrl,
-    _.bind(credentialRequestCompleteCallback, null, credentialToken)
-  );
->>>>>>> 6329d7f2
 };