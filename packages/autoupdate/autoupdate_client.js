// Subscribe to the `meteor_autoupdate_clientVersions` collection,
// which contains the set of acceptable client versions.
//
// A "hard code push" occurs when the running client version is not in
// the set of acceptable client versions (or the server updates the
// collection, there is a published client version marked `current` and
// the running client version is no longer in the set).
//
// When the `reload` package is loaded, a hard code push causes
// the browser to reload, so that it will load the latest client
// version from the server.
//
// A "soft code push" represents the situation when the running client
// version is in the set of acceptable versions, but there is a newer
// version available on the server.
//
// `Autoupdate.newClientAvailable` is a reactive data source which
// becomes `true` if there is a new version of the client is available on
// the server.
//
// This package doesn't implement a soft code reload process itself,
// but `newClientAvailable` could be used for example to display a
// "click to reload" link to the user.

// The client version of the client code currently running in the
// browser.
var autoupdateVersion = __meteor_runtime_config__.autoupdateVersion || "unknown";
var autoupdateVersionRefreshable =
  __meteor_runtime_config__.autoupdateVersionRefreshable || "unknown";

// The collection of acceptable client versions.
ClientVersions = new Meteor.Collection("meteor_autoupdate_clientVersions");

Autoupdate = {};

Autoupdate.newClientAvailable = function () {
  return !! ClientVersions.findOne({
               _id: "version",
               version: {$ne: autoupdateVersion} }) ||
         !! ClientVersions.findOne({
               _id: "version-refreshable",
               version: {$ne: autoupdateVersionRefreshable} });
};

var knownToSupportCssOnLoad = false;

var retry = new Retry({
  // Unlike the stream reconnect use of Retry, which we want to be instant
  // in normal operation, this is a wacky failure. We don't want to retry
  // right away, we can start slowly.
  //
  // A better way than timeconstants here might be to use the knowledge
  // of when we reconnect to help trigger these retries. Typically, the
  // server fixing code will result in a restart and reconnect, but
  // potentially the subscription could have a transient error.
  minCount: 0, // don't do any immediate retries
  baseTimeout: 30*1000 // start with 30s
});
var failures = 0;

Autoupdate._retrySubscription = function () {
  Meteor.subscribe("meteor_autoupdate_clientVersions", {
    onError: function (error) {
      Meteor._debug("autoupdate subscription failed:", error);
      failures++;
      retry.retryLater(failures, function () {
        // Just retry making the subscription, don't reload the whole
        // page. While reloading would catch more cases (for example,
        // the server went back a version and is now doing old-style hot
        // code push), it would also be more prone to reload loops,
        // which look really bad to the user. Just retrying the
        // subscription over DDP means it is at least possible to fix by
        // updating the server.
        Autoupdate._retrySubscription();
      });
    },
    onReady: function () {
      if (Package.reload) {
        var checkNewVersionDocument = function (doc) {
          var self = this;
          if (doc._id === 'version-refreshable' &&
              doc.version !== autoupdateVersionRefreshable) {
            autoupdateVersionRefreshable = doc.version;
            // Switch out old css links for the new css links. Inspired by:
            // https://github.com/guard/guard-livereload/blob/master/js/livereload.js#L710
            var newCss = (doc.assets && doc.assets.allCss) || [];
            var oldLinks = [];
            _.each(document.getElementsByTagName('link'), function (link) {
              if (link.className === '__meteor-css__') {
                oldLinks.push(link);
              }
            });

            var waitUntilCssLoads = function  (link, callback) {
              var executeCallback = _.once(callback);
              link.onload = function () {
                knownToSupportCssOnLoad = true;
                executeCallback();
              };
              if (! knownToSupportCssOnLoad) {
                var id = Meteor.setInterval(function () {
                  if (link.sheet) {
                    executeCallback();
                    Meteor.clearInterval(id);
                  }
                }, 50);
              }
            };

            var attachStylesheetLink = function (newLink) {
              var removeOldLinks = _.after(newCss.length, function () {
                _.each(oldLinks, function (oldLink) {
                  oldLink.parentNode.removeChild(oldLink);
                });
              });

              document.getElementsByTagName("head").item(0).appendChild(newLink);

              waitUntilCssLoads(newLink, function () {
                Meteor.setTimeout(removeOldLinks, 200);
              });
            };

            _.each(newCss, function (css) {
              var newLink = document.createElement("link");
              newLink.setAttribute("rel", "stylesheet");
              newLink.setAttribute("type", "text/css");
              newLink.setAttribute("class", "__meteor-css__");
              newLink.setAttribute("href", css.url);
              attachStylesheetLink(newLink);
            });
          }
<<<<<<< HEAD
          else if (doc._id === 'version' && autoupdateVersion !== 'unknown' &&
                   doc.version !== autoupdateVersion) {
=======
          else if (doc._id === 'version' && doc.version !== autoupdateVersion) {
>>>>>>> 273b70be
            handle && handle.stop();
            Package.reload.Reload._reload();
          }
        };

        var handle = ClientVersions.find().observe({
          added: checkNewVersionDocument,
          changed: checkNewVersionDocument
        });
      }
    }
  });
};
Autoupdate._retrySubscription();<|MERGE_RESOLUTION|>--- conflicted
+++ resolved
@@ -130,12 +130,7 @@
               attachStylesheetLink(newLink);
             });
           }
-<<<<<<< HEAD
-          else if (doc._id === 'version' && autoupdateVersion !== 'unknown' &&
-                   doc.version !== autoupdateVersion) {
-=======
           else if (doc._id === 'version' && doc.version !== autoupdateVersion) {
->>>>>>> 273b70be
             handle && handle.stop();
             Package.reload.Reload._reload();
           }
