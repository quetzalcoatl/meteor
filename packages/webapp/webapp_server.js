////////// Requires //////////

var fs = Npm.require("fs");
var http = Npm.require("http");
var os = Npm.require("os");
var path = Npm.require("path");
var url = Npm.require("url");
var crypto = Npm.require("crypto");

var connect = Npm.require('connect');
var useragent = Npm.require('useragent');
var send = Npm.require('send');

var Future = Npm.require('fibers/future');

var SHORT_SOCKET_TIMEOUT = 5*1000;
var LONG_SOCKET_TIMEOUT = 120*1000;

WebApp = {};
WebAppInternals = {};

var bundledJsCssPrefix;

// Keepalives so that when the outer server dies unceremoniously and
// doesn't kill us, we quit ourselves. A little gross, but better than
// pidfiles.
// XXX This should really be part of the boot script, not the webapp package.
//     Or we should just get rid of it, and rely on containerization.

var initKeepalive = function () {
  var keepaliveCount = 0;

  process.stdin.on('data', function (data) {
    keepaliveCount = 0;
  });

  process.stdin.resume();

  setInterval(function () {
    keepaliveCount ++;
    if (keepaliveCount >= 3) {
      console.log("Failed to receive keepalive! Exiting.");
      process.exit(1);
    }
  }, 3000);
};


var sha1 = function (contents) {
  var hash = crypto.createHash('sha1');
  hash.update(contents);
  return hash.digest('hex');
};

var readUtf8FileSync = function (filename) {
  return Future.wrap(fs.readFile)(filename, 'utf8').wait();
};

// #BrowserIdentification
//
// We have multiple places that want to identify the browser: the
// unsupported browser page, the appcache package, and, eventually
// delivering browser polyfills only as needed.
//
// To avoid detecting the browser in multiple places ad-hoc, we create a
// Meteor "browser" object. It uses but does not expose the npm
// useragent module (we could choose a different mechanism to identify
// the browser in the future if we wanted to).  The browser object
// contains
//
// * `name`: the name of the browser in camel case
// * `major`, `minor`, `patch`: integers describing the browser version
//
// Also here is an early version of a Meteor `request` object, intended
// to be a high-level description of the request without exposing
// details of connect's low-level `req`.  Currently it contains:
//
// * `browser`: browser identification object described above
// * `url`: parsed url, including parsed query params
//
// As a temporary hack there is a `categorizeRequest` function on WebApp which
// converts a connect `req` to a Meteor `request`. This can go away once smart
// packages such as appcache are being passed a `request` object directly when
// they serve content.
//
// This allows `request` to be used uniformly: it is passed to the html
// attributes hook, and the appcache package can use it when deciding
// whether to generate a 404 for the manifest.
//
// Real routing / server side rendering will probably refactor this
// heavily.


// e.g. "Mobile Safari" => "mobileSafari"
var camelCase = function (name) {
  var parts = name.split(' ');
  parts[0] = parts[0].toLowerCase();
  for (var i = 1;  i < parts.length;  ++i) {
    parts[i] = parts[i].charAt(0).toUpperCase() + parts[i].substr(1);
  }
  return parts.join('');
};

var identifyBrowser = function (userAgentString) {
  var userAgent = useragent.lookup(userAgentString);
  return {
    name: camelCase(userAgent.family),
    major: +userAgent.major,
    minor: +userAgent.minor,
    patch: +userAgent.patch
  };
};

// XXX Refactor as part of implementing real routing.
WebAppInternals.identifyBrowser = identifyBrowser;

WebApp.categorizeRequest = function (req) {
  return {
    browser: identifyBrowser(req.headers['user-agent']),
    url: url.parse(req.url, true)
  };
};

// HTML attribute hooks: functions to be called to determine any attributes to
// be added to the '<html>' tag. Each function is passed a 'request' object (see
// #BrowserIdentification) and should return a string,
var htmlAttributeHooks = [];
var getHtmlAttributes = function (request) {
  var combinedAttributes  = {};
  _.each(htmlAttributeHooks || [], function (hook) {
    var attributes = hook(request);
    if (attributes === null)
      return;
    if (typeof attributes !== 'object')
      throw Error("HTML attribute hook must return null or object");
    _.extend(combinedAttributes, attributes);
  });
  return combinedAttributes;
};
WebApp.addHtmlAttributeHook = function (hook) {
  htmlAttributeHooks.push(hook);
};

// Serve app HTML for this URL?
var appUrl = function (url) {
  if (url === '/favicon.ico' || url === '/robots.txt')
    return false;

  // NOTE: app.manifest is not a web standard like favicon.ico and
  // robots.txt. It is a file name we have chosen to use for HTML5
  // appcache URLs. It is included here to prevent using an appcache
  // then removing it from poisoning an app permanently. Eventually,
  // once we have server side routing, this won't be needed as
  // unknown URLs with return a 404 automatically.
  if (url === '/app.manifest')
    return false;

  // Avoid serving app HTML for declared routes such as /sockjs/.
  if (RoutePolicy.classify(url))
    return false;

  // we currently return app HTML on all URLs by default
  return true;
};


// Calculate a hash of all the client resources downloaded by the
// browser, including the application HTML, runtime config, code, and
// static files.
//
// This hash *must* change if any resources seen by the browser
// change, and ideally *doesn't* change for any server-only changes
// (but the second is a performance enhancement, not a hard
// requirement).

var calculateClientHash = function (includeFilter) {
  var hash = crypto.createHash('sha1');
  // Omit the old hashed client values in the new hash. These may be
  // modified in the new boilerplate.
  hash.update(JSON.stringify(_.omit(__meteor_runtime_config__,
               ['autoupdateVersion', 'autoupdateVersionRefreshable']), 'utf8'));
  _.each(WebApp.clientProgram.manifest, function (resource) {
      if ((! includeFilter || includeFilter(resource.type)) &&
          (resource.where === 'client' || resource.where === 'internal')) {
      hash.update(resource.path);
      hash.update(resource.hash);
    }
  });
  return hash.digest('hex');
};


// We need to calculate the client hash after all packages have loaded
// to give them a chance to populate __meteor_runtime_config__.
//
// Calculating the hash during startup means that packages can only
// populate __meteor_runtime_config__ during load, not during startup.
//
// Calculating instead it at the beginning of main after all startup
// hooks had run would allow packages to also populate
// __meteor_runtime_config__ during startup, but that's too late for
// autoupdate because it needs to have the client hash at startup to
// insert the auto update version itself into
// __meteor_runtime_config__ to get it to the client.
//
// An alternative would be to give autoupdate a "post-start,
// pre-listen" hook to allow it to insert the auto update version at
// the right moment.

Meteor.startup(function () {
  WebApp.clientHash = calculateClientHash();
  WebApp.calculateClientHashRefreshable = function () {
    return calculateClientHash(function (name) {
      return name === "css";
    });
  };
  WebApp.calculateClientHashNonRefreshable = function () {
    return calculateClientHash(function (name) {
      return name !== "css";
    });
  };
});



// When we have a request pending, we want the socket timeout to be long, to
// give ourselves a while to serve it, and to allow sockjs long polls to
// complete.  On the other hand, we want to close idle sockets relatively
// quickly, so that we can shut down relatively promptly but cleanly, without
// cutting off anyone's response.
WebApp._timeoutAdjustmentRequestCallback = function (req, res) {
  // this is really just req.socket.setTimeout(LONG_SOCKET_TIMEOUT);
  req.setTimeout(LONG_SOCKET_TIMEOUT);
  // Insert our new finish listener to run BEFORE the existing one which removes
  // the response from the socket.
  var finishListeners = res.listeners('finish');
  // XXX Apparently in Node 0.12 this event is now called 'prefinish'.
  // https://github.com/joyent/node/commit/7c9b6070
  res.removeAllListeners('finish');
  res.on('finish', function () {
    res.setTimeout(SHORT_SOCKET_TIMEOUT);
  });
  _.each(finishListeners, function (l) { res.on('finish', l); });
};

// Will be updated by main before we listen.
var boilerplateFunc = null;
var boilerplateBaseData = null;
var memoizedBoilerplate = {};

// Given a request (as returned from `categorizeRequest`), return the
// boilerplate HTML to serve for that request. Memoizes on HTML
// attributes (used by, eg, appcache) and whether inline scripts are
// currently allowed.
var getBoilerplate = function (request) {
  var htmlAttributes = getHtmlAttributes(request);

  // The only thing that changes from request to request (for now) are
  // the HTML attributes (used by, eg, appcache) and whether inline
  // scripts are allowed, so we can memoize based on that.
  var boilerplateKey = JSON.stringify({
    inlineScriptsAllowed: inlineScriptsAllowed,
    htmlAttributes: htmlAttributes
  });

  if (! _.has(memoizedBoilerplate, boilerplateKey)) {
    var boilerplateData = _.extend({
      htmlAttributes: htmlAttributes,
      inlineScriptsAllowed: WebAppInternals.inlineScriptsAllowed()
    }, boilerplateBaseData);

    memoizedBoilerplate[boilerplateKey] = "<!DOCTYPE html>\n" +
      Blaze.toHTML(Blaze.With(boilerplateData, boilerplateFunc));
  }
  return memoizedBoilerplate[boilerplateKey];
};

// Serve static files from the manifest or added with
// `addStaticJs`. Exported for tests.
// Options are:
//   - staticFiles: object mapping pathname of file in manifest -> {
//     path, cacheable, sourceMapUrl, type }
//   - clientDir: root directory for static files from client manifest
WebAppInternals.staticFilesMiddleware = function (options, req, res, next) {
  if ('GET' != req.method && 'HEAD' != req.method) {
    next();
    return;
  }
  var pathname = connect.utils.parseUrl(req).pathname;
  var staticFiles = options.staticFiles;
  var clientDir = options.clientDir;

  try {
    pathname = decodeURIComponent(pathname);
  } catch (e) {
    next();
    return;
  }

  var serveStaticJs = function (s) {
    res.writeHead(200, {
      'Content-type': 'application/javascript; charset=UTF-8'
    });
    res.write(s);
    res.end();
  };

  if (pathname === "/meteor_runtime_config.js" &&
      ! WebAppInternals.inlineScriptsAllowed()) {
    serveStaticJs("__meteor_runtime_config__ = " +
                  JSON.stringify(__meteor_runtime_config__) + ";");
    return;
  } else if (_.has(additionalStaticJs, pathname) &&
             ! WebAppInternals.inlineScriptsAllowed()) {
    serveStaticJs(additionalStaticJs[pathname]);
    return;
  }

  if (!_.has(staticFiles, pathname)) {
    next();
    return;
  }

  // We don't need to call pause because, unlike 'static', once we call into
  // 'send' and yield to the event loop, we never call another handler with
  // 'next'.

  var info = staticFiles[pathname];

  // Cacheable files are files that should never change. Typically
  // named by their hash (eg meteor bundled js and css files).
  // We cache them ~forever (1yr).
  //
  // We cache non-cacheable files anyway. This isn't really correct, as users
  // can change the files and changes won't propagate immediately. However, if
  // we don't cache them, browsers will 'flicker' when rerendering
  // images. Eventually we will probably want to rewrite URLs of static assets
  // to include a query parameter to bust caches. That way we can both get
  // good caching behavior and allow users to change assets without delay.
  // https://github.com/meteor/meteor/issues/773
  var maxAge = info.cacheable
        ? 1000 * 60 * 60 * 24 * 365
        : 1000 * 60 * 60 * 24;

  // Set the X-SourceMap header, which current Chrome understands.
  // (The files also contain '//#' comments which FF 24 understands and
  // Chrome doesn't understand yet.)
  //
  // Eventually we should set the SourceMap header but the current version of
  // Chrome and no version of FF supports it.
  //
  // To figure out if your version of Chrome should support the SourceMap
  // header,
  //   - go to chrome://version. Let's say the Chrome version is
  //      28.0.1500.71 and the Blink version is 537.36 (@153022)
  //   - go to http://src.chromium.org/viewvc/blink/branches/chromium/1500/Source/core/inspector/InspectorPageAgent.cpp?view=log
  //     where the "1500" is the third part of your Chrome version
  //   - find the first revision that is no greater than the "153022"
  //     number.  That's probably the first one and it probably has
  //     a message of the form "Branch 1500 - blink@r149738"
  //   - If *that* revision number (149738) is at least 151755,
  //     then Chrome should support SourceMap (not just X-SourceMap)
  // (The change is https://codereview.chromium.org/15832007)
  //
  // You also need to enable source maps in Chrome: open dev tools, click
  // the gear in the bottom right corner, and select "enable source maps".
  //
  // Firefox 23+ supports source maps but doesn't support either header yet,
  // so we include the '//#' comment for it:
  //   https://bugzilla.mozilla.org/show_bug.cgi?id=765993
  // In FF 23 you need to turn on `devtools.debugger.source-maps-enabled`
  // in `about:config` (it is on by default in FF 24).
  if (info.sourceMapUrl)
    res.setHeader('X-SourceMap', info.sourceMapUrl);

  if (info.type === "js") {
    res.setHeader("Content-Type", "application/javascript; charset=UTF-8");
  } else if (info.type === "css") {
    res.setHeader("Content-Type", "text/css; charset=UTF-8");
  }

  send(req, path.join(clientDir, info.path))
    .maxage(maxAge)
    .hidden(true)  // if we specified a dotfile in the manifest, serve it
    .on('error', function (err) {
      Log.error("Error serving static file " + err);
      res.writeHead(500);
      res.end();
    })
    .on('directory', function () {
      Log.error("Unexpected directory " + info.path);
      res.writeHead(500);
      res.end();
    })
    .pipe(res);
};

var runWebAppServer = function () {
  var shuttingDown = false;
  var syncQueue = new Meteor._SynchronousQueue();

  var getItemPathname = function (itemUrl) {
    return decodeURIComponent(url.parse(itemUrl).pathname);
  };

  var staticFiles;

  var clientJsonPath;
  var clientDir;
  var clientJson;

  WebAppInternals.reloadClientProgram = function () {
    syncQueue.runTask(function() {
      try {
        // read the control for the client we'll be serving up
        clientJsonPath = path.join(__meteor_bootstrap__.serverDir,
                                   __meteor_bootstrap__.configJson.client);
        clientDir = path.dirname(clientJsonPath);
        clientJson = JSON.parse(readUtf8FileSync(clientJsonPath));
        if (clientJson.format !== "browser-program-pre1")
          throw new Error("Unsupported format for client assets: " +
                          JSON.stringify(clientJson.format));

        staticFiles = {};
        _.each(clientJson.manifest, function (item) {
          if (item.url && item.where === "client") {
            staticFiles[getItemPathname(item.url)] = {
              path: item.path,
              cacheable: item.cacheable,
              // Link from source to its map
              sourceMapUrl: item.sourceMapUrl,
              type: item.type
            };

            if (item.sourceMap) {
              // Serve the source map too, under the specified URL. We assume all
              // source maps are cacheable.
              staticFiles[getItemPathname(item.sourceMapUrl)] = {
                path: item.sourceMap,
                cacheable: true
              };
            }
          }
        });
        WebApp.clientProgram = {
          manifest: clientJson.manifest
          // XXX do we need a "root: clientDir" field here? it used to be here but
          // was unused.
        };

        // Exported for tests.
        WebAppInternals.staticFiles = staticFiles;
      } catch (e) {
        Log.error("Error reloading the client program: " + e.message);
        process.exit(1);
      }
    });
  };
  WebAppInternals.reloadClientProgram();

  if (! clientJsonPath || ! clientDir || ! clientJson)
    throw new Error("Client config file not parsed.");

  // webserver
  var app = connect();

  // Auto-compress any json, javascript, or text.
  app.use(connect.compress());

  // Packages and apps can add handlers that run before any other Meteor
  // handlers via WebApp.rawConnectHandlers.
  var rawConnectHandlers = connect();
  app.use(rawConnectHandlers);

  // Strip off the path prefix, if it exists.
  app.use(function (request, response, next) {
    var pathPrefix = __meteor_runtime_config__.ROOT_URL_PATH_PREFIX;
    var url = Npm.require('url').parse(request.url);
    var pathname = url.pathname;
    // check if the path in the url starts with the path prefix (and the part
    // after the path prefix must start with a / if it exists.)
    if (pathPrefix && pathname.substring(0, pathPrefix.length) === pathPrefix &&
       (pathname.length == pathPrefix.length
        || pathname.substring(pathPrefix.length, pathPrefix.length + 1) === "/")) {
      request.url = request.url.substring(pathPrefix.length);
      next();
    } else if (pathname === "/favicon.ico" || pathname === "/robots.txt") {
      next();
    } else if (pathPrefix) {
      response.writeHead(404);
      response.write("Unknown path");
      response.end();
    } else {
      next();
    }
  });

  // Parse the query string into res.query. Used by oauth_server, but it's
  // generally pretty handy..
  app.use(connect.query());

  // Serve static files from the manifest.
  // This is inspired by the 'static' middleware.
  app.use(function (req, res, next) {
    return WebAppInternals.staticFilesMiddleware({
      staticFiles: staticFiles,
      clientDir: clientDir
    }, req, res, next);
  });

  // Packages and apps can add handlers to this via WebApp.connectHandlers.
  // They are inserted before our default handler.
  var packageAndAppHandlers = connect();
  app.use(packageAndAppHandlers);

  var suppressConnectErrors = false;
  // connect knows it is an error handler because it has 4 arguments instead of
  // 3. go figure.  (It is not smart enough to find such a thing if it's hidden
  // inside packageAndAppHandlers.)
  app.use(function (err, req, res, next) {
    if (!err || !suppressConnectErrors || !req.headers['x-suppress-error']) {
      next(err);
      return;
    }
    res.writeHead(err.status, { 'Content-Type': 'text/plain' });
    res.end("An error message");
  });

  app.use(function (req, res, next) {
    if (! appUrl(req.url))
      return next();

    if (!boilerplateFunc)
      throw new Error("boilerplateFunc should be set before listening!");
    if (!boilerplateBaseData)
      throw new Error("boilerplateBaseData should be set before listening!");

    var headers = {
      'Content-Type':  'text/html; charset=utf-8'
    };
    if (shuttingDown)
      headers['Connection'] = 'Close';

    var request = WebApp.categorizeRequest(req);

    if (request.url.query && request.url.query['meteor_css_resource']) {
      // In this case, we're requesting a CSS resource in the meteor-specific
      // way, but we don't have it.  Serve a static css file that indicates that
      // we didn't have it, so we can detect that and refresh.
      headers['Content-Type'] = 'text/css; charset=utf-8';
      res.writeHead(200, headers);
      res.write(".meteor-css-not-found-error { width: 0px;}");
      res.end();
      return undefined;
    }

<<<<<<< HEAD
    // The only thing that changes from request to request (for now) are the
    // HTML attributes (used by, eg, appcache), so we can memoize based on that.
    var htmlAttributes = getHtmlAttributes(request);
    var attributeKey = JSON.stringify(htmlAttributes);
    if (!_.has(boilerplateByAttributes, attributeKey)) {
      try {
        var boilerplateData = _.extend({htmlAttributes: htmlAttributes},
                                       boilerplateBaseData);
        var boilerplateInstance = boilerplateTemplate.extend({
          data: boilerplateData
        });
        var boilerplateHtmlJs = boilerplateInstance.render();
        boilerplateByAttributes[attributeKey] = "<!DOCTYPE html>\n" +
              HTML.toHTML(boilerplateHtmlJs, boilerplateInstance);
      } catch (e) {
        Log.error("Error running template: " + e);
        res.writeHead(500, headers);
        res.end();
        return undefined;
      }
=======
    var boilerplate;
    try {
      boilerplate = getBoilerplate(request);
    } catch (e) {
      Log.error("Error running template: " + e);
      res.writeHead(500, headers);
      res.end();
      return undefined;
>>>>>>> 1df5157c
    }

    res.writeHead(200, headers);
    res.write(boilerplate);
    res.end();
    return undefined;
  });

  // Return 404 by default, if no other handlers serve this URL.
  app.use(function (req, res) {
    res.writeHead(404);
    res.end();
  });


  var httpServer = http.createServer(app);
  var onListeningCallbacks = [];

  // After 5 seconds w/o data on a socket, kill it.  On the other hand, if
  // there's an outstanding request, give it a higher timeout instead (to avoid
  // killing long-polling requests)
  httpServer.setTimeout(SHORT_SOCKET_TIMEOUT);

  // Do this here, and then also in livedata/stream_server.js, because
  // stream_server.js kills all the current request handlers when installing its
  // own.
  httpServer.on('request', WebApp._timeoutAdjustmentRequestCallback);


  // For now, handle SIGHUP here.  Later, this should be in some centralized
  // Meteor shutdown code.
  process.on('SIGHUP', Meteor.bindEnvironment(function () {
    shuttingDown = true;
    // tell others with websockets open that we plan to close this.
    // XXX: Eventually, this should be done with a standard meteor shut-down
    // logic path.
    httpServer.emit('meteor-closing');

    httpServer.close(Meteor.bindEnvironment(function () {
      if (proxy) {
        try {
          proxy.call('removeBindingsForJob', process.env.GALAXY_JOB);
        } catch (e) {
          Log.error("Error removing bindings: " + e.message);
          process.exit(1);
        }
      }
      process.exit(0);

    }, "On http server close failed"));

    // Ideally we will close before this hits.
    Meteor.setTimeout(function () {
      Log.warn("Closed by SIGHUP but one or more HTTP requests may not have finished.");
      process.exit(1);
    }, 5000);

  }, function (err) {
    console.log(err);
    process.exit(1);
  }));

  // start up app
  _.extend(WebApp, {
    connectHandlers: packageAndAppHandlers,
    rawConnectHandlers: rawConnectHandlers,
    httpServer: httpServer,
    // For testing.
    suppressConnectErrors: function () {
      suppressConnectErrors = true;
    },
    onListening: function (f) {
      if (onListeningCallbacks)
        onListeningCallbacks.push(f);
      else
        f();
    },
    // Hack: allow http tests to call connect.basicAuth without making them
    // Npm.depends on another copy of connect. (That would be fine if we could
    // have test-only NPM dependencies but is overkill here.)
    __basicAuth__: connect.basicAuth
  });

  // Let the rest of the packages (and Meteor.startup hooks) insert connect
  // middlewares and update __meteor_runtime_config__, then keep going to set up
  // actually serving HTML.
  main = function (argv) {
    // main happens post startup hooks, so we don't need a Meteor.startup() to
    // ensure this happens after the galaxy package is loaded.
    var AppConfig = Package["application-configuration"].AppConfig;
    // We used to use the optimist npm package to parse argv here, but it's
    // overkill (and no longer in the dev bundle). Just assume any instance of
    // '--keepalive' is a use of the option.
    var expectKeepalives = _.contains(argv, '--keepalive');

<<<<<<< HEAD
    var boilerplateTemplateSource = Assets.getText("boilerplate.html");
=======
    boilerplateBaseData = {
      // 'htmlAttributes' and 'inlineScriptsAllowed' are set at render
      // time, because they are allowed to change from request to
      // request.
      css: [],
      js: [],
      head: '',
      body: '',
      additionalStaticJs: _.map(
        additionalStaticJs,
        function (contents, pathname) {
          return {
            pathname: pathname,
            contents: contents
          };
        }
      ),
      meteorRuntimeConfig: JSON.stringify(__meteor_runtime_config__),
      rootUrlPathPrefix: __meteor_runtime_config__.ROOT_URL_PATH_PREFIX || '',
      bundledJsCssPrefix: bundledJsCssPrefix ||
        __meteor_runtime_config__.ROOT_URL_PATH_PREFIX || ''
    };
>>>>>>> 1df5157c

    // Exported to allow client-side only changes to rebuild the boilerplate
    // without requiring a full server restart.
    WebAppInternals.generateBoilerplate = function () {
      syncQueue.runTask(function() {
        boilerplateBaseData = {
          css: [],
          js: [],
          head: '',
          body: '',
          inlineScriptsAllowed: WebAppInternals.inlineScriptsAllowed(),
          meteorRuntimeConfig: JSON.stringify(__meteor_runtime_config__),
          reloadSafetyBelt: RELOAD_SAFETYBELT,
          rootUrlPathPrefix: __meteor_runtime_config__.ROOT_URL_PATH_PREFIX || '',
          bundledJsCssPrefix: bundledJsCssPrefix ||
            __meteor_runtime_config__.ROOT_URL_PATH_PREFIX || ''
        };

<<<<<<< HEAD
        _.each(WebApp.clientProgram.manifest, function (item) {
          if (item.type === 'css' && item.where === 'client') {
            boilerplateBaseData.css.push({url: item.url});
          }
          if (item.type === 'js' && item.where === 'client') {
            boilerplateBaseData.js.push({url: item.url});
          }
          if (item.type === 'head') {
            boilerplateBaseData.head =
              readUtf8FileSync(path.join(clientDir, item.path));
          }
          if (item.type === 'body') {
            boilerplateBaseData.body =
              readUtf8FileSync(path.join(clientDir, item.path));
          }
        });

        var boilerplateRenderCode = Spacebars.compile(
          boilerplateTemplateSource, { isBody: true });

        // Note that we are actually depending on eval's local environment capture
        // so that UI and HTML are visible to the eval'd code.
        var boilerplateRender = eval(boilerplateRenderCode);
        boilerplateTemplate = UI.Component.extend({
          kind: "MainPage",
          render: boilerplateRender
        });

        // Clear the memoized boilerplate cache.
        boilerplateByAttributes = {};

        WebAppInternals.refreshableAssets = { allCss: boilerplateBaseData.css };
      });
    };
    WebAppInternals.generateBoilerplate();
=======
    var boilerplateTemplateSource = Assets.getText("boilerplate.html");
    var boilerplateRenderCode = SpacebarsCompiler.compile(
      boilerplateTemplateSource, { isBody: true });

    // Note that we are actually depending on eval's local environment capture
    // so that UI and HTML are visible to the eval'd code.
    boilerplateFunc = eval(boilerplateRenderCode);
>>>>>>> 1df5157c

    // only start listening after all the startup code has run.
    var localPort = parseInt(process.env.PORT) || 0;
    var host = process.env.BIND_IP;
    var localIp = host || '0.0.0.0';
    httpServer.listen(localPort, localIp, Meteor.bindEnvironment(function() {
      if (expectKeepalives)
        console.log("LISTENING"); // must match run-app.js
      var proxyBinding;

      AppConfig.configurePackage('webapp', function (configuration) {
        if (proxyBinding)
          proxyBinding.stop();
        if (configuration && configuration.proxy) {
          // TODO: We got rid of the place where this checks the app's
          // configuration, because this wants to be configured for some things
          // on a per-job basis.  Discuss w/ teammates.
          proxyBinding = AppConfig.configureService(
            "proxy",
            "pre0",
            function (proxyService) {
              if (proxyService && ! _.isEmpty(proxyService)) {
                var proxyConf;
                // XXX Figure out a per-job way to specify bind location
                // (besides hardcoding the location for ADMIN_APP jobs).
                if (process.env.ADMIN_APP) {
                  var bindPathPrefix = "";
                  if (process.env.GALAXY_APP !== "panel") {
                    bindPathPrefix = "/" + bindPathPrefix +
                      encodeURIComponent(
                        process.env.GALAXY_APP
                      ).replace(/\./g, '_');
                  }
                  proxyConf = {
                    bindHost: process.env.GALAXY_NAME,
                    bindPathPrefix: bindPathPrefix,
                    requiresAuth: true
                  };
                } else {
                  proxyConf = configuration.proxy;
                }
                Log("Attempting to bind to proxy at " +
                    proxyService);
                WebAppInternals.bindToProxy(_.extend({
                  proxyEndpoint: proxyService
                }, proxyConf));
              }
            }
          );
        }
      });

      var callbacks = onListeningCallbacks;
      onListeningCallbacks = null;
      _.each(callbacks, function (x) { x(); });

    }, function (e) {
      console.error("Error listening:", e);
      console.error(e && e.stack);
    }));

    if (expectKeepalives)
      initKeepalive();
    return 'DAEMON';
  };
};


var proxy;
WebAppInternals.bindToProxy = function (proxyConfig) {
  var securePort = proxyConfig.securePort || 4433;
  var insecurePort = proxyConfig.insecurePort || 8080;
  var bindPathPrefix = proxyConfig.bindPathPrefix || "";
  // XXX also support galaxy-based lookup
  if (!proxyConfig.proxyEndpoint)
    throw new Error("missing proxyEndpoint");
  if (!proxyConfig.bindHost)
    throw new Error("missing bindHost");
  if (!process.env.GALAXY_JOB)
    throw new Error("missing $GALAXY_JOB");
  if (!process.env.GALAXY_APP)
    throw new Error("missing $GALAXY_APP");
  if (!process.env.LAST_START)
    throw new Error("missing $LAST_START");

  // XXX rename pid argument to bindTo.
  // XXX factor out into a 'getPid' function in a 'galaxy' package?
  var pid = {
    job: process.env.GALAXY_JOB,
    lastStarted: +(process.env.LAST_START),
    app: process.env.GALAXY_APP
  };
  var myHost = os.hostname();

  WebAppInternals.usingDdpProxy = true;

  // This is run after packages are loaded (in main) so we can use
  // Follower.connect.
  if (proxy) {
    // XXX the concept here is that our configuration has changed and
    // we have connected to an entirely new follower set, which does
    // not have the state that we set up on the follower set that we
    // were previously connected to, and so we need to recreate all of
    // our bindings -- analogous to getting a SIGHUP and rereading
    // your configuration file. so probably this should actually tear
    // down the connection and make a whole new one, rather than
    // hot-reconnecting to a different URL.
    proxy.reconnect({
      url: proxyConfig.proxyEndpoint
    });
  } else {
    proxy = Package["follower-livedata"].Follower.connect(
      proxyConfig.proxyEndpoint, {
        group: "proxy"
      }
    );
  }

  var route = process.env.ROUTE;
  var ourHost = route.split(":")[0];
  var ourPort = +route.split(":")[1];

  var outstanding = 0;
  var startedAll = false;
  var checkComplete = function () {
    if (startedAll && ! outstanding)
      Log("Bound to proxy.");
  };
  var makeCallback = function () {
    outstanding++;
    return function (err) {
      if (err)
        throw err;
      outstanding--;
      checkComplete();
    };
  };

  // for now, have our (temporary) requiresAuth flag apply to all
  // routes created by this process.
  var requiresDdpAuth = !! proxyConfig.requiresAuth;
  var requiresHttpAuth = (!! proxyConfig.requiresAuth) &&
        (pid.app !== "panel" && pid.app !== "auth");

  // XXX a current limitation is that we treat securePort and
  // insecurePort as a global configuration parameter -- we assume
  // that if the proxy wants us to ask for 8080 to get port 80 traffic
  // on our default hostname, that's the same port that we would use
  // to get traffic on some other hostname that our proxy listens
  // for. Likewise, we assume that if the proxy can receive secure
  // traffic for our domain, it can assume secure traffic for any
  // domain! Hopefully this will get cleaned up before too long by
  // pushing that logic into the proxy service, so we can just ask for
  // port 80.

  // XXX BUG: if our configuration changes, and bindPathPrefix
  // changes, it appears that we will not remove the routes derived
  // from the old bindPathPrefix from the proxy (until the process
  // exits). It is not actually normal for bindPathPrefix to change,
  // certainly not without a process restart for other reasons, but
  // it'd be nice to fix.

  _.each(routes, function (route) {
    var parsedUrl = url.parse(route.url, /* parseQueryString */ false,
                              /* slashesDenoteHost aka workRight */ true);
    if (parsedUrl.protocol || parsedUrl.port || parsedUrl.search)
      throw new Error("Bad url");
    parsedUrl.host = null;
    parsedUrl.path = null;
    if (! parsedUrl.hostname) {
      parsedUrl.hostname = proxyConfig.bindHost;
      if (! parsedUrl.pathname)
        parsedUrl.pathname = "";
      if (! parsedUrl.pathname.indexOf("/") !== 0) {
        // Relative path
        parsedUrl.pathname = bindPathPrefix + parsedUrl.pathname;
      }
    }
    var version = "";

    var AppConfig = Package["application-configuration"].AppConfig;
    version = AppConfig.getStarForThisJob() || "";


    var parsedDdpUrl = _.clone(parsedUrl);
    parsedDdpUrl.protocol = "ddp";
    // Node has a hardcoded list of protocols that get '://' instead
    // of ':'. ddp needs to be added to that whitelist. Until then, we
    // can set the undocumented attribute 'slashes' to get the right
    // behavior. It's not clear whether than is by design or accident.
    parsedDdpUrl.slashes = true;
    parsedDdpUrl.port = '' + securePort;
    var ddpUrl = url.format(parsedDdpUrl);

    var proxyToHost, proxyToPort, proxyToPathPrefix;
    if (! _.has(route, 'forwardTo')) {
      proxyToHost = ourHost;
      proxyToPort = ourPort;
      proxyToPathPrefix = parsedUrl.pathname;
    } else {
      var parsedFwdUrl = url.parse(route.forwardTo, false, true);
      if (! parsedFwdUrl.hostname || parsedFwdUrl.protocol)
        throw new Error("Bad forward url");
      proxyToHost = parsedFwdUrl.hostname;
      proxyToPort = parseInt(parsedFwdUrl.port || "80");
      proxyToPathPrefix = parsedFwdUrl.pathname || "";
    }

    if (route.ddp) {
      proxy.call('bindDdp', {
        pid: pid,
        bindTo: {
          ddpUrl: ddpUrl,
          insecurePort: insecurePort
        },
        proxyTo: {
          tags: [version],
          host: proxyToHost,
          port: proxyToPort,
          pathPrefix: proxyToPathPrefix + '/websocket'
        },
        requiresAuth: requiresDdpAuth
      }, makeCallback());
    }

    if (route.http) {
      proxy.call('bindHttp', {
        pid: pid,
        bindTo: {
          host: parsedUrl.hostname,
          port: insecurePort,
          pathPrefix: parsedUrl.pathname
        },
        proxyTo: {
          tags: [version],
          host: proxyToHost,
          port: proxyToPort,
          pathPrefix: proxyToPathPrefix
        },
        requiresAuth: requiresHttpAuth
      }, makeCallback());

      // Only make the secure binding if we've been told that the
      // proxy knows how terminate secure connections for us (has an
      // appropriate cert, can bind the necessary port..)
      if (proxyConfig.securePort !== null) {
        proxy.call('bindHttp', {
          pid: pid,
          bindTo: {
            host: parsedUrl.hostname,
            port: securePort,
            pathPrefix: parsedUrl.pathname,
            ssl: true
          },
          proxyTo: {
            tags: [version],
            host: proxyToHost,
            port: proxyToPort,
            pathPrefix: proxyToPathPrefix
          },
          requiresAuth: requiresHttpAuth
        }, makeCallback());
      }
    }
  });

  startedAll = true;
  checkComplete();
};

// (Internal, unsupported interface -- subject to change)
//
// Listen for HTTP and/or DDP traffic and route it somewhere. Only
// takes effect when using a proxy service.
//
// 'url' is the traffic that we want to route, interpreted relative to
// the default URL where this app has been told to serve itself. It
// may not have a scheme or port, but it may have a host and a path,
// and if no host is provided the path need not be absolute. The
// following cases are possible:
//
//   //somehost.com
//     All incoming traffic for 'somehost.com'
//   //somehost.com/foo/bar
//     All incoming traffic for 'somehost.com', but only when
//     the first two path components are 'foo' and 'bar'.
//   /foo/bar
//     Incoming traffic on our default host, but only when the
//     first two path components are 'foo' and 'bar'.
//   foo/bar
//     Incoming traffic on our default host, but only when the path
//     starts with our default path prefix, followed by 'foo' and
//     'bar'.
//
// (Yes, these scheme-less URLs that start with '//' are legal URLs.)
//
// You can select either DDP traffic, HTTP traffic, or both. Both
// secure and insecure traffic will be gathered (assuming the proxy
// service is capable, eg, has appropriate certs and port mappings).
//
// With no 'forwardTo' option, the traffic is received by this process
// for service by the hooks in this 'webapp' package. The original URL
// is preserved (that is, if you bind "/a", and a user visits "/a/b",
// the app receives a request with a path of "/a/b", not a path of
// "/b").
//
// With 'forwardTo', the process is instead sent to some other remote
// host. The URL is adjusted by stripping the path components in 'url'
// and putting the path components in the 'forwardTo' URL in their
// place. For example, if you forward "//somehost/a" to
// "//otherhost/x", and the user types "//somehost/a/b" into their
// browser, then otherhost will receive a request with a Host header
// of "somehost" and a path of "/x/b".
//
// The routing continues until this process exits. For now, all of the
// routes must be set up ahead of time, before the initial
// registration with the proxy. Calling addRoute from the top level of
// your JS should do the trick.
//
// When multiple routes are present that match a given request, the
// most specific route wins. When routes with equal specificity are
// present, the proxy service will distribute the traffic between
// them.
//
// options may be:
// - ddp: if true, the default, include DDP traffic. This includes
//   both secure and insecure traffic, and both websocket and sockjs
//   transports.
// - http: if true, the default, include HTTP/HTTPS traffic.
// - forwardTo: if provided, should be a URL with a host, optional
//   path and port, and no scheme (the scheme will be derived from the
//   traffic type; for now it will always be a http or ws connection,
//   never https or wss, but we could add a forwardSecure flag to
//   re-encrypt).
var routes = [];
WebAppInternals.addRoute = function (url, options) {
  options = _.extend({
    ddp: true,
    http: true
  }, options || {});

  if (proxy)
    // In the future, lift this restriction
    throw new Error("Too late to add routes");

  routes.push(_.extend({ url: url }, options));
};

// Receive traffic on our default URL.
WebAppInternals.addRoute("");

runWebAppServer();


var inlineScriptsAllowed = true;

WebAppInternals.inlineScriptsAllowed = function () {
  return inlineScriptsAllowed;
};

WebAppInternals.setInlineScriptsAllowed = function (value) {
  inlineScriptsAllowed = value;
};

WebAppInternals.setBundledJsCssPrefix = function (prefix) {
  bundledJsCssPrefix = prefix;
};

// Packages can call `WebAppInternals.addStaticJs` to specify static
// JavaScript to be included in the app. This static JS will be inlined,
// unless inline scripts have been disabled, in which case it will be
// served under `/<sha1 of contents>`.
var additionalStaticJs = {};
WebAppInternals.addStaticJs = function (contents) {
  additionalStaticJs["/" + sha1(contents) + ".js"] = contents;
};

// Exported for tests
WebAppInternals.getBoilerplate = getBoilerplate;
WebAppInternals.additionalStaticJs = additionalStaticJs;<|MERGE_RESOLUTION|>--- conflicted
+++ resolved
@@ -554,28 +554,6 @@
       return undefined;
     }
 
-<<<<<<< HEAD
-    // The only thing that changes from request to request (for now) are the
-    // HTML attributes (used by, eg, appcache), so we can memoize based on that.
-    var htmlAttributes = getHtmlAttributes(request);
-    var attributeKey = JSON.stringify(htmlAttributes);
-    if (!_.has(boilerplateByAttributes, attributeKey)) {
-      try {
-        var boilerplateData = _.extend({htmlAttributes: htmlAttributes},
-                                       boilerplateBaseData);
-        var boilerplateInstance = boilerplateTemplate.extend({
-          data: boilerplateData
-        });
-        var boilerplateHtmlJs = boilerplateInstance.render();
-        boilerplateByAttributes[attributeKey] = "<!DOCTYPE html>\n" +
-              HTML.toHTML(boilerplateHtmlJs, boilerplateInstance);
-      } catch (e) {
-        Log.error("Error running template: " + e);
-        res.writeHead(500, headers);
-        res.end();
-        return undefined;
-      }
-=======
     var boilerplate;
     try {
       boilerplate = getBoilerplate(request);
@@ -584,7 +562,6 @@
       res.writeHead(500, headers);
       res.end();
       return undefined;
->>>>>>> 1df5157c
     }
 
     res.writeHead(200, headers);
@@ -680,51 +657,35 @@
     // '--keepalive' is a use of the option.
     var expectKeepalives = _.contains(argv, '--keepalive');
 
-<<<<<<< HEAD
     var boilerplateTemplateSource = Assets.getText("boilerplate.html");
-=======
-    boilerplateBaseData = {
-      // 'htmlAttributes' and 'inlineScriptsAllowed' are set at render
-      // time, because they are allowed to change from request to
-      // request.
-      css: [],
-      js: [],
-      head: '',
-      body: '',
-      additionalStaticJs: _.map(
-        additionalStaticJs,
-        function (contents, pathname) {
-          return {
-            pathname: pathname,
-            contents: contents
-          };
-        }
-      ),
-      meteorRuntimeConfig: JSON.stringify(__meteor_runtime_config__),
-      rootUrlPathPrefix: __meteor_runtime_config__.ROOT_URL_PATH_PREFIX || '',
-      bundledJsCssPrefix: bundledJsCssPrefix ||
-        __meteor_runtime_config__.ROOT_URL_PATH_PREFIX || ''
-    };
->>>>>>> 1df5157c
 
     // Exported to allow client-side only changes to rebuild the boilerplate
     // without requiring a full server restart.
     WebAppInternals.generateBoilerplate = function () {
       syncQueue.runTask(function() {
         boilerplateBaseData = {
+          // 'htmlAttributes' and 'inlineScriptsAllowed' are set at render
+          // time, because they are allowed to change from request to
+          // request.
           css: [],
           js: [],
           head: '',
           body: '',
-          inlineScriptsAllowed: WebAppInternals.inlineScriptsAllowed(),
+          additionalStaticJs: _.map(
+            additionalStaticJs,
+            function (contents, pathname) {
+              return {
+                pathname: pathname,
+                contents: contents
+              };
+            }
+          ),
           meteorRuntimeConfig: JSON.stringify(__meteor_runtime_config__),
-          reloadSafetyBelt: RELOAD_SAFETYBELT,
           rootUrlPathPrefix: __meteor_runtime_config__.ROOT_URL_PATH_PREFIX || '',
           bundledJsCssPrefix: bundledJsCssPrefix ||
             __meteor_runtime_config__.ROOT_URL_PATH_PREFIX || ''
         };
 
-<<<<<<< HEAD
         _.each(WebApp.clientProgram.manifest, function (item) {
           if (item.type === 'css' && item.where === 'client') {
             boilerplateBaseData.css.push({url: item.url});
@@ -742,33 +703,20 @@
           }
         });
 
-        var boilerplateRenderCode = Spacebars.compile(
+        var boilerplateRenderCode = SpacebarsCompilers.compile(
           boilerplateTemplateSource, { isBody: true });
 
         // Note that we are actually depending on eval's local environment capture
         // so that UI and HTML are visible to the eval'd code.
-        var boilerplateRender = eval(boilerplateRenderCode);
-        boilerplateTemplate = UI.Component.extend({
-          kind: "MainPage",
-          render: boilerplateRender
-        });
+        boilerplateFunc = eval(boilerplateRenderCode);
 
         // Clear the memoized boilerplate cache.
-        boilerplateByAttributes = {};
+        memoizedBoilerplate = {};
 
         WebAppInternals.refreshableAssets = { allCss: boilerplateBaseData.css };
       });
     };
     WebAppInternals.generateBoilerplate();
-=======
-    var boilerplateTemplateSource = Assets.getText("boilerplate.html");
-    var boilerplateRenderCode = SpacebarsCompiler.compile(
-      boilerplateTemplateSource, { isBody: true });
-
-    // Note that we are actually depending on eval's local environment capture
-    // so that UI and HTML are visible to the eval'd code.
-    boilerplateFunc = eval(boilerplateRenderCode);
->>>>>>> 1df5157c
 
     // only start listening after all the startup code has run.
     var localPort = parseInt(process.env.PORT) || 0;
