--- conflicted
+++ resolved
@@ -1,10 +1,6 @@
 Package.describe({
   summary: "Parses Meteor Smart Package version string",
-<<<<<<< HEAD
-  version: "2.0.1-pre.0"
-=======
-  version: "2.0.1"
->>>>>>> 8baa9727
+  version: "2.0.2-pre.0"
 });
 
 Npm.depends({
