--- conflicted
+++ resolved
@@ -1,10 +1,6 @@
 Package.describe({
   summary: "Meteor's latency-compensated distributed data framework",
-<<<<<<< HEAD
-  version: '1.0.15-vs.2'
-=======
   version: '1.0.15-winr.5'
->>>>>>> cbff5271
 });
 
 // We use 'faye-websocket' for connections in server-to-server DDP, mostly
