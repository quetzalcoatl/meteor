--- conflicted
+++ resolved
@@ -281,11 +281,7 @@
 selftest.define("add packages client archs", function (options) {
   var runTestWithArgs = function (clientType, args, port) {
     var s = new Sandbox({
-<<<<<<< HEAD
-      clients: _.extend(options.clients, { port: port }),
-=======
       clients: _.extend(options.clients, { port: port })
->>>>>>> 6c22fa75
     });
 
     // Starting a run
