// == Site Archive (*.star) file layout (subject to rapid change) ==
//
// /star.json
//
//  - format: "site-archive-pre1" for this version
//
//  - builtBy: human readable banner (eg, "Meteor 0.6.0")
//
//  - programs: array of programs in the star, each an object:
//    - name: short, unique name for program, for referring to it
//      programmatically
//    - arch: architecture that this program targets. Something like
//            "os", "os.linux.x86_64", or "browser.w3c".
//    - path: directory (relative to star.json) containing this program
//
//    XXX in the future this will also contain instructions for
//    mounting packages into the namespace of each program, and
//    possibly for mounting programs on top of each other (this would
//    be the principled mechanism by which a server program could read
//    a client program so it can server it)
//
//  - plugins: array of plugins in the star, each an object:
//    - name: short, unique name for plugin, for referring to it
//      programmatically
//    - arch: typically 'os' (for a portable plugin) or eg
//      'os.linux.x86_64' for one that include native node_modules
//    - path: path (relative to star.json) to the control file (eg,
//      program.json) for this plugin
//
// - meteorRelease: the value used in Meteor.release for programs inside the
//     star, or "none"
//
// /README: human readable instructions
//
// /main.js: script that can be run in node.js to start the site
//   running in standalone mode (after setting appropriate environment
//   variables as documented in README)
//
// /server/.bundle_version.txt: contains the dev_bundle version that
//   legacy (read: current) Galaxy version read in order to set
//   NODE_PATH to point to arch-specific builds of binary node modules
//   (primarily this is for node-fibers)
//
// XXX in the future one program (which must be a server-type
// architecture) will be designated as the 'init' program. The
// container will call it with arguments to signal app lifecycle
// events like 'start' and 'stop'.
//
//
// Conventionally programs will be located at /programs/<name>, but
// really the build tool can lay out the star however it wants.
//
//
// == Format of a program when arch is "browser.*" ==
//
// Standard:
//
// /program.json
//
//  - format: "browser-program-pre1" for this version
//
//  - manifest: array of resources to serve with HTTP, each an object:
//    - path: path of file relative to program.json
//    - where: "client"
//    - type: "js", "css", or "asset"
//    - cacheable: is it safe to ask the browser to cache this file (boolean)
//    - url: relative url to download the resource, includes cache busting
//        parameter when used
//    - size: size of file in bytes
//    - hash: sha1 hash of the file contents
//    - sourceMap: optional path to source map file (relative to program.json)
//
//    Additionally there may be a manifest entry with where equal to
//    "internal", type "head" or "body", and a path and hash. These contain
//    chunks of HTML which should be inserted in the boilerplate HTML page's
//    <head> or <body> respectively.
//
//
// == Format of a program when arch is "os.*" ==
//
// Standard:
//
// /server.js: script to run inside node.js to start the program
//
// XXX Subject to change! This will likely change to a shell script
// (allowing us to represent types of programs that don't use or
// depend on node) -- or in fact, rather than have anything fixed here
// at all, star.json just contains a path to a program to run, which
// can be anything than can be exec()'d.
//
// Convention:
//
// /program.json:
//
//  - load: array with each item describing a JS file to load at startup:
//    - path: path of file, relative to program.json
//    - node_modules: if Npm.require is called from this file, this is
//      the path (relative to program.json) of the directory that should
//      be search for npm modules
//    - assets: map from path (the argument to Assets.getText and
//      Assets.getBinary) to path on disk (relative to program.json)
//      of the asset
//    - sourceMap: if present, path of a file that contains a source
//      map for this file, relative to program.json
//
// /config.json:
//
//  - client: the client program that should be served up by HTTP,
//    expressed as a path (relative to program.json) to the *client's*
//    program.json.
//
//  - meteorRelease: the value to use for Meteor.release, if any
//
//
// /app/*: source code of the (server part of the) app
// /packages/foo.js: the (linked) source code for package foo
// /package-tests/foo.js: the (linked) source code for foo's tests
// /npm/foo/bar: node_modules for build bar of package foo. may be
// symlinked if developing locally.
//
// /node_modules: node_modules needed for server.js. omitted if
// deploying (see .bundle_version.txt above), copied if bundling,
// symlinked if developing locally.
//
//
// == Format of a program that is to be used as a plugin ==
//
// /program.json:
//  - format: "javascript-image-pre1" for this version
//  - arch: the architecture that this build requires
//  - load: array with each item describing a JS file to load, in load order:
//    - path: path of file, relative to program.json
//    - node_modules: if Npm.require is called from this file, this is
//      the path (relative to program.json) of the directory that should
//      be search for npm modules
//
// It's a little odd that architecture is stored twice (in both the
// top-level star control file and in the plugin control file) but
// it's fine and it's probably actually cleaner, because it means that
// the plugin can be treated as a self-contained unit.
//
// Note that while the spec for "os.*" is going to change to
// represent an arbitrary POSIX (or Windows) process rather than
// assuming a nodejs host, these plugins will always refer to
// JavaScript code (that potentially might be a plugin to be loaded
// into an existing JS VM). But this seems to be a concern that is
// somewhat orthogonal to arch (these plugins can still use packages
// of arch "os.*"). There is probably a missing abstraction here
// somewhere (decoupling target type from architecture) but it can
// wait until later.

var path = require('path');
var util = require('util');
var files = require(path.join(__dirname, 'files.js'));
var Builder = require(path.join(__dirname, 'builder.js'));
var archinfo = require(path.join(__dirname, 'archinfo.js'));
var buildmessage = require('./buildmessage.js');
var fs = require('fs');
var _ = require('underscore');
var project = require(path.join(__dirname, 'project.js'));
var builder = require(path.join(__dirname, 'builder.js'));
var uniload = require(path.join(__dirname, 'uniload.js'));
var watch = require('./watch.js');
var release = require('./release.js');
var Fiber = require('fibers');
var Future = require(path.join('fibers', 'future'));
var sourcemap = require('source-map');
<<<<<<< HEAD
var runLog = require('./run-log.js').runLog;
var packageCache = require('./package-cache.js');
var PackageSource = require('./package-source.js');
var compiler = require('./compiler.js');
=======
var runLog = require('./run-log.js');

>>>>>>> 3b21c2d9

// files to ignore when bundling. node has no globs, so use regexps
var ignoreFiles = [
    /~$/, /^\.#/, /^#.*#$/,
    /^\.DS_Store\/?$/, /^ehthumbs\.db$/, /^Icon.$/, /^Thumbs\.db$/,
    /^\.meteor\/$/, /* avoids scanning N^2 files when bundling all packages */
    /^\.git\/$/ /* often has too many files to watch */
];

// http://davidshariff.com/blog/javascript-inheritance-patterns/
var inherits = function (child, parent) {
  var tmp = function () {};
  tmp.prototype = parent.prototype;
  child.prototype = new tmp;
  child.prototype.constructor = child;
};

var rejectBadPath = function (p) {
  if (p.match(/\.\./))
    throw new Error("bad path: " + p);
};

var stripLeadingSlash = function (p) {
  if (p.charAt(0) !== '/')
    throw new Error("bad path: " + p);
  return p.slice(1);
};


// Contents of main.js in bundles. Exported for use by the bundler
// tests.
exports._mainJsContents = "process.argv.splice(2, 0, 'program.json');\nprocess.chdir(require('path').join(__dirname, 'programs', 'server'));\nrequire('./programs/server/boot.js');\n";

///////////////////////////////////////////////////////////////////////////////
// NodeModulesDirectory
///////////////////////////////////////////////////////////////////////////////

// Represents a node_modules directory that we need to copy into the
// bundle or otherwise make available at runtime.
var NodeModulesDirectory = function (options) {
  var self = this;

  // The absolute path (on local disk) to a directory that contains
  // the built node_modules to use.
  self.sourcePath = options.sourcePath;

  // The path (relative to the bundle root) where we would preferably
  // like the node_modules to be output (essentially cosmetic).
  self.preferredBundlePath = options.preferredBundlePath;
};

///////////////////////////////////////////////////////////////////////////////
// File
///////////////////////////////////////////////////////////////////////////////

// Allowed options:
// - sourcePath: path to file on disk that will provide our contents
// - data: contents of the file as a Buffer
// - hash: optional, sha1 hash of the file contents, if known
// - sourceMap: if 'data' is given, can be given instead of sourcePath. a string
// - cacheable
var File = function (options) {
  var self = this;

  if (options.data && ! (options.data instanceof Buffer))
    throw new Error('File contents must be provided as a Buffer');
  if (! options.sourcePath && ! options.data)
    throw new Error("Must provide either sourcePath or data");

  // The absolute path in the filesystem from which we loaded (or will
  // load) this file (null if the file does not correspond to one on
  // disk).
  self.sourcePath = options.sourcePath;

  // If this file was generated, a sourceMap (as a string) with debugging
  // information, as well as the "root" that paths in it should be resolved
  // against. Set with setSourceMap.
  self.sourceMap = null;
  self.sourceMapRoot = null;

  // Where this file is intended to reside within the target's
  // filesystem.
  self.targetPath = null;

  // The URL at which this file is intended to be served, relative to
  // the base URL at which the target is being served (ignored if this
  // file is not intended to be served over HTTP).
  self.url = null;

  // Is this file guaranteed to never change, so that we can let it be
  // cached forever? Only makes sense of self.url is set.
  self.cacheable = options.cacheable || false;

  // The node_modules directory that Npm.require() should search when
  // called from inside this file, given as a NodeModulesDirectory, or
  // null if Npm.depend() is not in effect for this file. Only works
  // in the "server" architecture.
  self.nodeModulesDirectory = null;

  // For server JS only. Assets associated with this slice; map from the path
  // that is the argument to Assets.getBinary, to a Buffer that is its contents.
  self.assets = null;

  self._contents = options.data || null; // contents, if known, as a Buffer
  self._hash = options.hash || null; // hash, if known, as a hex string
};

_.extend(File.prototype, {
  hash: function () {
    var self = this;
    if (! self._hash)
      self._hash = Builder.sha1(self.contents());
    return self._hash;
  },

  // Omit encoding to get a buffer, or provide something like 'utf8'
  // to get a string
  contents: function (encoding) {
    var self = this;
    if (! self._contents) {
      if (! self.sourcePath) {
        throw new Error("Have neither contents nor sourcePath for file");
      }
      else
        self._contents = fs.readFileSync(self.sourcePath);
    }

    return encoding ? self._contents.toString(encoding) : self._contents;
  },

  setContents: function (b) {
    var self = this;
    if (!(b instanceof Buffer))
      throw new Error("Must set contents to a Buffer");
    self._contents = b;
    // Un-cache hash.
    self._hash = null;
  },

  size: function () {
    var self = this;
    return self.contents().length;
  },

  // Set the URL (and target path) of this file to "/<hash><suffix>". suffix
  // will typically be used to pick a reasonable extension. Also set cacheable
  // to true, since the file's name is now derived from its contents.

  // Also allow a special second suffix that will *only* be postpended to the
  // url, useful for query parameters.
  setUrlToHash: function (fileAndUrlSuffix, urlSuffix) {
    var self = this;
    urlSuffix = urlSuffix || "";
    self.url = "/" + self.hash() + fileAndUrlSuffix + urlSuffix;
    self.cacheable = true;
    self.targetPath = self.hash() + fileAndUrlSuffix;
  },

  // Append "?<hash>" to the URL and mark the file as cacheable.
  addCacheBuster: function () {
    var self = this;
    if (! self.url)
      throw new Error("File must have a URL");
    if (self.cacheable)
      return; // eg, already got setUrlToHash
    if (/\?/.test(self.url))
      throw new Error("URL already has a query string");
    self.url += "?" + self.hash();
    self.cacheable = true;
  },

  // Given a relative path like 'a/b/c' (where '/' is this system's
  // path component separator), produce a URL that always starts with
  // a forward slash and that uses a literal forward slash as the
  // component separator.
  setUrlFromRelPath: function (relPath) {
    var self = this;
    var url = relPath.split(path.sep).join('/');

    if (url.charAt(0) !== '/')
      url = '/' + url;

    self.url = url;
  },

  setTargetPathFromRelPath: function (relPath) {
    var self = this;
    // XXX hack
    if (relPath.match(/^packages\//) || relPath.match(/^assets\//))
      self.targetPath = relPath;
    else
      self.targetPath = path.join('app', relPath);
  },

  // Set a source map for this File. sourceMap is given as a string.
  setSourceMap: function (sourceMap, root) {
    var self = this;

    if (typeof sourceMap !== "string")
      throw new Error("sourceMap must be given as a string");
    self.sourceMap = sourceMap;
    self.sourceMapRoot = root;
  },

  // note: this assets object may be shared among multiple files!
  setAssets: function (assets) {
    var self = this;
    if (!_.isEmpty(assets))
      self.assets = assets;
  }
});

///////////////////////////////////////////////////////////////////////////////
// Target
///////////////////////////////////////////////////////////////////////////////

// options:
// - packageLoader: PackageLoader to use for resolving package dependenices
// - arch: the architecture to build
//
// see subclasses for additional options
var Target = function (options) {
  var self = this;

  // PackageLoader to use for resolving package dependenices.
  self.packageLoader = options.packageLoader;

  // Something like "browser.w3c" or "os" or "os.osx.x86_64"
  self.arch = options.arch;

  // All of the Builds that are to go into this target, in the order
  // that they are to be loaded.
  self.builds = [];

  // JavaScript files. List of File. They will be loaded at startup in
  // the order given.
  self.js = [];

  // On-disk dependencies of this target.
  self.watchSet = new watch.WatchSet();

  // Map from package name to package directory of all packages used.
  self.pluginProviderPackageDirs = {};

  // node_modules directories that we need to copy into the target (or
  // otherwise make available at runtime). A map from an absolute path
  // on disk (NodeModulesDirectory.sourcePath) to a
  // NodeModulesDirectory object that we have created to represent it.
  self.nodeModulesDirectories = {};

  // Static assets to include in the bundle. List of File.
  // For browser targets, these are served over HTTP.
  self.asset = [];
};

_.extend(Target.prototype, {
  // Top-level entry point for building a target. Generally to build a
  // target, you create with 'new', call make() to specify its sources
  // and build options and actually do the work of buliding the
  // target, and finally you retrieve the build product with a
  // target-type-dependent function such as write() or toJsImage().
  //
  // options
  // - packages: packages to include (Unipackage or 'foo' or 'foo.build'),
  //   per _determineLoadOrder
  // - minify: true to minify
  // - addCacheBusters: if true, make all files cacheable by adding
  //   unique query strings to their URLs. unlikely to be of much use
  //   on server targets.
  make: function (options) {
    var self = this;

    // Populate the list of builds to load
    self._determineLoadOrder({
      packages: options.packages || []
    });

    // Link JavaScript and set up self.js, etc.
    self._emitResources();

    // Preprocess and concatenate CSS files for client targets.
    if (self instanceof ClientTarget) {
      self.mergeCss();
    }

    // Minify, if requested
    if (options.minify) {
      var minifiers = uniload.load({
        packages: ['minifiers']
      }).minifiers;
      self.minifyJs(minifiers);

      // CSS is minified only for client targets.
      if (self instanceof ClientTarget) {
        self.minifyCss(minifiers);
      }
    }

    if (options.addCacheBusters) {
      // Make client-side CSS and JS assets cacheable forever, by
      // adding a query string with a cache-busting hash.
      self._addCacheBusters("js");
      self._addCacheBusters("css");
    }
  },

  // Determine the packages to load, create Builds for
  // them, put them in load order, save in builds.
  //
  // options include:
  // - packages: an array of packages (or, properly speaking, builds)
  //   to include. Each element should either be a Unipackage object or a
  //   package name as a string (to include that package's default
  //   builds for this arch, or a string of the form 'package.build'
  //   to include a particular named build from a particular package.
  _determineLoadOrder: function (options) {
    var self = this;
    var packageLoader = self.packageLoader;

    // Find the roots
    var rootBuilds =
      _.flatten([
        _.map(options.packages || [], function (p) {
          if (typeof p === "string") {
            return packageLoader.getBuilds(p, self.arch);
          } else {
            return p.getDefaultBuilds(self.arch);
          }
        })
      ]);

    // PHASE 1: Which builds will be used?
    //
    // Figure out which builds are going to be used in the target, regardless of
    // order. We ignore weak dependencies here, because they don't actually
    // create a "must-use" constraint, just an ordering constraint.

    // What builds will be used in the target? Built in Phase 1, read in
    // Phase 2.
    var getsUsed = {};  // Map from build.id to Build.
    var addToGetsUsed = function (build) {
      if (_.has(getsUsed, build.id))
        return;
      getsUsed[build.id] = build;
      compiler.eachUsedBuild(build.uses, self.arch, packageLoader,
                          {skipWeak: true}, addToGetsUsed);
    };
    _.each(rootBuilds, addToGetsUsed);

    // PHASE 2: In what order should we load the builds?
    //
    // Set self.builds to be all of the roots, plus all of their non-weak
    // dependencies, in the correct load order. "Load order" means that if X
    // depends on (uses) Y, and that relationship is not marked as unordered, Y
    // appears before X in the ordering. Raises an exception iff there is no
    // such ordering (due to circular dependency).
    //
    // XXX The topological sort code here is duplicated in catalog.js.

    // What builds have not yet been added to self.builds?
    var needed = _.clone(getsUsed);  // Map from build.id to Build.
    // Builds that we are in the process of adding; used to detect circular
    // ordered dependencies.
    var onStack = {};  // Map from build.id to true.

    // This helper recursively adds build's ordered dependencies to self.builds,
    // then adds build itself.
    var add = function (build) {
      // If this has already been added, there's nothing to do.
      if (!_.has(needed, build.id))
        return;

      // Process each ordered dependency. (If we have an unordered dependency
      // `u`, then there's no reason to add it *now*, and for all we know, `u`
      // will depend on `build` and need to be added after it. So we ignore
      // those edge. Because we did follow those edges in Phase 1, any unordered
      // builds were at some point in `needed` and will not be left out).
      compiler.eachUsedBuild(
        build.uses, self.arch, packageLoader, { skipUnordered: true },
        function (usedBuild, useOptions) {
          // If this is a weak dependency, and nothing else in the target had a
          // strong dependency on it, then ignore this edge.
          if (useOptions.weak && ! _.has(getsUsed, usedBuild.id))
            return;
          if (onStack[usedBuild.id]) {
            buildmessage.error("circular dependency between packages " +
                               build.pkg.name + " and " + usedBuild.pkg.name);
            // recover by not enforcing one of the depedencies
            return;
          }
          onStack[usedBuild.id] = true;
          add(usedBuild);
          delete onStack[usedBuild.id];
        });
      self.builds.push(build);
      delete needed[build.id];
    };

    while (true) {
      // Get an arbitrary build from those that remain, or break if none remain.
      var first = null;
      for (first in needed) break;
      if (! first)
        break;
      // Now add it, after its ordered dependencies.
      add(needed[first]);
    }
  },

  // Process all of the sorted builds (which includes running the JavaScript
  // linker).
  _emitResources: function () {
    var self = this;

    var isBrowser = archinfo.matches(self.arch, "browser");
    var isOs = archinfo.matches(self.arch, "os");

    // Copy their resources into the bundle in order
    _.each(self.builds, function (build) {
      var isApp = ! build.pkg.name;

      // Emit the resources
      var resources = build.getResources(self.arch, self.packageLoader);

      // First, find all the assets, so that we can associate them with each js
      // resource (for os builds).
      var buildAssets = {};
      _.each(resources, function (resource) {
        if (resource.type !== "asset")
          return;

        var f = new File({
          data: resource.data,
          cacheable: false,
          hash: resource.hash
        });

        var relPath = isOs
              ? path.join("assets", resource.servePath)
              : stripLeadingSlash(resource.servePath);
        f.setTargetPathFromRelPath(relPath);

        if (isBrowser)
          f.setUrlFromRelPath(resource.servePath);
        else {
          buildAssets[resource.path] = resource.data;
        }

        self.asset.push(f);
      });

      // Now look for the other kinds of resources.
      _.each(resources, function (resource) {
        if (resource.type === "asset")
          return;  // already handled

        if (_.contains(["js", "css"], resource.type)) {
          if (resource.type === "css" && ! isBrowser)
            // XXX might be nice to throw an error here, but then we'd
            // have to make it so that package.js ignores css files
            // that appear in the server directories in an app tree

            // XXX XXX can't we easily do that in the css handler in
            // meteor.js?
            return;

          var f = new File({data: resource.data, cacheable: false});

          var relPath = stripLeadingSlash(resource.servePath);
          f.setTargetPathFromRelPath(relPath);

          if (isBrowser) {
            f.setUrlFromRelPath(resource.servePath);
          }

          if (resource.type === "js" && isOs) {
            // Hack, but otherwise we'll end up putting app assets on this file.
            if (resource.servePath !== "/packages/global-imports.js")
              f.setAssets(buildAssets);

            if (! isApp && build.nodeModulesPath) {
              var nmd = self.nodeModulesDirectories[build.nodeModulesPath];
              if (! nmd) {
                nmd = new NodeModulesDirectory({
                  sourcePath: build.nodeModulesPath,
                  // It's important that this path end with
                  // node_modules. Otherwise, if two modules in this package
                  // depend on each other, they won't be able to find each
                  // other!
                  preferredBundlePath: path.join(
                    'npm', build.pkg.name, build.buildName, 'node_modules')
                });
                self.nodeModulesDirectories[build.nodeModulesPath] = nmd;
              }
              f.nodeModulesDirectory = nmd;
            }
          }

          // Both CSS and JS files can have source maps
          if (resource.sourceMap) {
            f.setSourceMap(resource.sourceMap, path.dirname(relPath));
          }

          self[resource.type].push(f);
          return;
        }

        if (_.contains(["head", "body"], resource.type)) {
          if (! isBrowser)
            throw new Error("HTML segments can only go to the browser");
          self[resource.type].push(resource.data);
          return;
        }

        throw new Error("Unknown type " + resource.type);
      });

      // Depend on the source files that produced these resources.
      self.watchSet.merge(build.watchSet);

      // Remember the versions of all of the build-time dependencies
      // that were used in these resources. Depend on them as well.
      // XXX assumes that this merges cleanly
       self.watchSet.merge(build.pkg.pluginWatchSet);
      _.extend(self.pluginProviderPackageDirs,
               build.pkg.pluginProviderPackageDirs);
    });
  },

  // Minify the JS in this target
  minifyJs: function (minifiers) {
    var self = this;

    var allJs = _.map(self.js, function (file) {
      return file.contents('utf8');
    }).join('\n;\n');

    allJs = minifiers.UglifyJSMinify(allJs, {
      fromString: true,
      compress: {drop_debugger: false}
    }).code;

    self.js = [new File({ data: new Buffer(allJs, 'utf8') })];
    self.js[0].setUrlToHash(".js");
  },

  // For each resource of the given type, make it cacheable by adding
  // a query string to the URL based on its hash.
  _addCacheBusters: function (type) {
    var self = this;
    _.each(self[type], function (file) {
      file.addCacheBuster();
    });
  },

  // Return the WatchSet for this target's dependency info.
  getWatchSet: function () {
    var self = this;
    return self.watchSet;
  },

  getPluginProviderPackageDirs: function () {
    var self = this;
    return self.pluginProviderPackageDirs;
  },

  // Return the most inclusive architecture with which this target is
  // compatible. For example, if we set out to build a
  // 'os.linux.x86_64' version of this target (by passing that as
  // the 'arch' argument to the constructor), but ended up not
  // including anything that was specific to Linux, the return value
  // would be 'os'.
  mostCompatibleArch: function () {
    var self = this;
    return archinfo.leastSpecificDescription(_.pluck(self.builds, 'arch'));
  }
});


//////////////////// ClientTarget ////////////////////

var ClientTarget = function (options) {
  var self = this;
  Target.apply(this, arguments);

  // CSS files. List of File. They will be loaded in the order given.
  self.css = [];
  // Cached CSS AST. If non-null, self.css has one item in it, processed CSS
  // from merged input files, and this is its parse tree.
  self._cssAstCache = null;

  // List of segments of additional HTML for <head>/<body>.
  self.head = [];
  self.body = [];

  if (! archinfo.matches(self.arch, "browser"))
    throw new Error("ClientTarget targeting something that isn't a browser?");
};

inherits(ClientTarget, Target);

_.extend(ClientTarget.prototype, {
  // Lints CSS files and merges them into one file, fixing up source maps and
  // pulling any @import directives up to the top since the CSS spec does not
  // allow them to appear in the middle of a file.
  mergeCss: function () {
    var self = this;
    var minifiers = uniload.load({
      packages: ['minifiers']
    }).minifiers;
    var CssTools = minifiers.CssTools;

    // Filenames passed to AST manipulator mapped to their original files
    var originals = {};

    var cssAsts = _.map(self.css, function (file) {
      var filename = file.url.replace(/^\//, '');
      originals[filename] = file;
      try {
        var parseOptions = { source: filename, position: true };
        var ast = CssTools.parseCss(file.contents('utf8'), parseOptions);
        ast.filename = filename;
      } catch (e) {
        buildmessage.error(e.message, { file: filename });
        return { type: "stylesheet", stylesheet: { rules: [] },
                 filename: filename };
      }

      return ast;
    });

    var warnCb = function (filename, msg) {
      // XXX make this a buildmessage.warning call rather than a random log.
      //     this API would be like buildmessage.error, but wouldn't cause
      //     the build to fail.
      runLog.log(filename + ': warn: ' + msg);
    };

    // Other build phases might need this AST later
    self._cssAstCache = CssTools.mergeCssAsts(cssAsts, warnCb);

    // Overwrite the CSS files list with the new concatenated file
    var stringifiedCss = CssTools.stringifyCss(self._cssAstCache,
                                               { sourcemap: true });
    self.css = [new File({ data: new Buffer(stringifiedCss.code, 'utf8') })];

    // Add the contents of the input files to the source map of the new file
    stringifiedCss.map.sourcesContent =
      _.map(stringifiedCss.map.sources, function (filename) {
        return originals[filename].contents('utf8');
      });

    // If any input files had source maps, apply them.
    // Ex.: less -> css source map should be composed with css -> css source map
    var newMap = sourcemap.SourceMapGenerator.fromSourceMap(
      new sourcemap.SourceMapConsumer(stringifiedCss.map));

    _.each(originals, function (file, name) {
      if (! file.sourceMap)
        return;
      try {
        newMap.applySourceMap(
          new sourcemap.SourceMapConsumer(file.sourceMap), name);
      } catch (err) {
        // If we can't apply the source map, silently drop it.
        //
        // XXX This is here because there are some less files that
        // produce source maps that throw when consumed. We should
        // figure out exactly why and fix it, but this will do for now.
      }
    });

    self.css[0].setSourceMap(JSON.stringify(newMap));
    self.css[0].setUrlToHash(".css");
  },
  // Minify the CSS in this target
  minifyCss: function (minifiers) {
    var self = this;
    var minifiedCss = '';

    // If there is an AST already calculated, don't waste time on parsing it
    // again.
    if (self._cssAstCache) {
      minifiedCss = minifiers.CssTools.minifyCssAst(self._cssAstCache);
    } else if (self.css) {
      var allCss = _.map(self.css, function (file) {
        return file.contents('utf8');
      }).join('\n');

      minifiedCss = minifiers.CssTools.minifyCss(allCss);
    }

    self.css = [new File({ data: new Buffer(minifiedCss, 'utf8') })];
    self.css[0].setUrlToHash(".css", "?meteor_css_resource=true");
  },

<<<<<<< HEAD
  // XXX Instead of packaging the boilerplate in the client program, the
  // template should be part of WebApp, and we should make sure that all
  // information that it needs is in the manifest (ie, make sure to include head
  // and body).  Then it will just need to do one level of templating instead
  // of two.  Alternatively, use spacebars with uniload.load here.
  generateHtmlBoilerplate: function () {
    var self = this;

    var html = [];
    html.push('<!DOCTYPE html>\n' +
              '<html##HTML_ATTRIBUTES##>\n' +
              '<head>\n');
    _.each(self.css, function (css) {
      html.push('  <link rel="stylesheet" href="##BUNDLED_JS_CSS_PREFIX##');
      html.push(_.escape(css.url));
      html.push('">\n');
    });
    html.push('\n\n##RUNTIME_CONFIG##\n\n');
    _.each(self.js, function (js) {
      html.push('  <script type="text/javascript" src="##BUNDLED_JS_CSS_PREFIX##');
      html.push(_.escape(js.url));
      html.push('"></script>\n');
    });
    html.push('\n\n##RELOAD_SAFETYBELT##');
    html.push('\n\n');
    html.push(self.head.join('\n'));  // unescaped!
    html.push('\n' +
              '</head>\n' +
              '<body>\n');
    html.push(self.body.join('\n'));  // unescaped!
    html.push('\n' +
              '</body>\n' +
              '</html>\n');
    return new Buffer(html.join(''), 'utf8');
  },

=======
>>>>>>> 3b21c2d9
  // Output the finished target to disk
  //
  // Returns the path (relative to 'builder') of the control file for
  // the target
  write: function (builder) {
    var self = this;

    builder.reserve("program.json");

    // Helper to iterate over all resources that we serve over HTTP.
    var eachResource = function (f) {
      _.each(["js", "css", "asset"], function (type) {
        _.each(self[type], function (file) {
          f(file, type);
        });
      });
    };

    // Reserve all file names from the manifest, so that interleaved
    // generateFilename calls don't overlap with them.
    eachResource(function (file, type) {
      builder.reserve(file.targetPath);
    });

    // Build up a manifest of all resources served via HTTP.
    var manifest = [];
    eachResource(function (file, type) {
      var fileContents = file.contents();

      var manifestItem = {
        path: file.targetPath,
        where: "client",
        type: type,
        cacheable: file.cacheable,
        url: file.url
      };

      if (file.sourceMap) {
        // Add anti-XSSI header to this file which will be served over
        // HTTP. Note that the Mozilla and WebKit implementations differ as to
        // what they strip: Mozilla looks for the four punctuation characters
        // but doesn't care about the newline; WebKit only looks for the first
        // three characters (not the single quote) and then strips everything up
        // to a newline.
        // https://groups.google.com/forum/#!topic/mozilla.dev.js-sourcemap/3QBr4FBng5g
        var mapData = new Buffer(")]}'\n" + file.sourceMap, 'utf8');
        manifestItem.sourceMap = builder.writeToGeneratedFilename(
          file.targetPath + '.map', {data: mapData});

        // Use a SHA to make this cacheable.
        var sourceMapBaseName = file.hash() + ".map";
        // XXX When we can, drop all of this and just use the SourceMap
        //     header. FF doesn't support that yet, though:
        //         https://bugzilla.mozilla.org/show_bug.cgi?id=765993
        // Note: if we use the older '//@' comment, FF 24 will print a lot
        // of warnings to the console. So we use the newer '//#' comment...
        // which Chrome (28) doesn't support. So we also set X-SourceMap
        // in webapp_server.
        file.setContents(Buffer.concat([
          file.contents(),
          new Buffer("\n//# sourceMappingURL=" + sourceMapBaseName + "\n")
        ]));
        manifestItem.sourceMapUrl = require('url').resolve(
          file.url, sourceMapBaseName);
      }

      // Set this now, in case we mutated the file's contents.
      manifestItem.size = file.size();
      manifestItem.hash = file.hash();

      writeFile(file, builder);

      manifest.push(manifestItem);
    });

    _.each(['head', 'body'], function (type) {
      var data = self[type].join('\n');
      if (data) {
        var dataBuffer = new Buffer(data, 'utf8');
        var dataFile = builder.writeToGeneratedFilename(
          type + '.html', { data: dataBuffer });
        manifest.push({
          path: dataFile,
          where: 'internal',
          type: type,
          hash: Builder.sha1(dataBuffer)
        });
      }
    });

    // Control file
    builder.writeJson('program.json', {
      format: "browser-program-pre1",
      manifest: manifest
    });
    return "program.json";
  }
});


//////////////////// JsImageTarget and JsImage  ////////////////////

// A JsImage (JavaScript Image) is a fully linked JavaScript program
// that is totally ready to go. (Image is used in the sense of "the
// output of a linker", as in "executable image", rather than in the
// sense of "visual picture").
//
// A JsImage can be loaded into its own new JavaScript virtual
// machine, or it can be loaded into an existing virtual machine as a
// plugin.
var JsImage = function () {
  var self = this;

  // Array of objects with keys:
  // - targetPath: relative path to use if saved to disk (or for stack traces)
  // - source: JS source code to load, as a string
  // - nodeModulesDirectory: a NodeModulesDirectory indicating which
  //   directory should be searched by Npm.require()
  // - sourceMap: if set, source map for this code, as a string
  // note: this can't be called `load` at it would shadow `load()`
  self.jsToLoad = [];

  // node_modules directories that we need to copy into the target (or
  // otherwise make available at runtime). A map from an absolute path
  // on disk (NodeModulesDirectory.sourcePath) to a
  // NodeModulesDirectory object that we have created to represent it.
  self.nodeModulesDirectories = {};

  // Architecture required by this image
  self.arch = null;
};

_.extend(JsImage.prototype, {
  // Load the image into the current process. It gets its own unique
  // Package object containing its own private copy of every
  // unipackage that it uses. This Package object is returned.
  //
  // If `bindings` is provided, it is a object containing a set of
  // variables to set in the global environment of the executed
  // code. The keys are the variable names and the values are their
  // values. In addition to the contents of `bindings`, Package and
  // Npm will be provided.
  //
  // XXX throw an error if the image includes any "app-style" code
  // that is built to put symbols in the global namespace rather than
  // in a compartment of Package
  load: function (bindings) {
    var self = this;
    var ret = {};

    // XXX This is mostly duplicated from server/boot.js, as is Npm.require
    // below. Some way to avoid this?
    var getAsset = function (assets, assetPath, encoding, callback) {
      var fut;
      if (! callback) {
        if (! Fiber.current)
          throw new Error("The synchronous Assets API can " +
                          "only be called from within a Fiber.");
        fut = new Future();
        callback = fut.resolver();
      }
      var _callback = function (err, result) {
        if (result && ! encoding)
          // Sadly, this copies in Node 0.10.
          result = new Uint8Array(result);
        callback(err, result);
      };

      if (!assets || !_.has(assets, assetPath)) {
        _.callback(new Error("Unknown asset: " + assetPath));
      } else {
        var buffer = assets[assetPath];
        var result = encoding ? buffer.toString(encoding) : buffer;
        _callback(null, result);
      }
      if (fut)
        return fut.wait();
    };

    // Eval each JavaScript file, providing a 'Npm' symbol in the same
    // way that the server environment would, a 'Package' symbol
    // so the loaded image has its own private universe of loaded
    // packages, and an 'Assets' symbol to help the package find its
    // static assets.
    var failed = false;
    _.each(self.jsToLoad, function (item) {
      if (failed)
        return;

      var env = _.extend({
        Package: ret,
        Npm: {
          require: function (name) {
            if (! item.nodeModulesDirectory) {
              // No Npm.depends associated with this package
              return require(name);
            }

            var nodeModuleDir =
              path.join(item.nodeModulesDirectory.sourcePath, name);

            if (fs.existsSync(nodeModuleDir)) {
              return require(nodeModuleDir);
            }
            try {
              return require(name);
            } catch (e) {
              throw new Error("Can't load npm module '" + name +
                              "' while loading " + item.targetPath +
                              ". Check your Npm.depends().'");
            }
          }
        },
        Assets: {
          getText: function (assetPath, callback) {
            return getAsset(item.assets, assetPath, "utf8", callback);
          },
          getBinary: function (assetPath, callback) {
            return getAsset(item.assets, assetPath, undefined, callback);
          }
        }
      }, bindings || {});

      try {
        // XXX XXX Get the actual source file path -- item.targetPath
        // is not actually correct (it's the path in the bundle rather
        // than in the source tree).
        files.runJavaScript(item.source.toString('utf8'), {
          filename: item.targetPath,
          symbols: env,
          sourceMap: item.sourceMap,
          sourceMapRoot: item.sourceMapRoot
        });
      } catch (e) {
        buildmessage.exception(e);
        // Recover by skipping the rest of the load
        failed = true;
        return;
      }
    });

    return ret;
  },

  // Write this image out to disk
  //
  // Returns the path (relative to 'builder') of the control file for
  // the image
  write: function (builder) {
    var self = this;

    builder.reserve("program.json");

    // Finalize choice of paths for node_modules directories -- These
    // paths are no longer just "preferred"; they are the final paths
    // that we will use
    var nodeModulesDirectories = [];
    _.each(self.nodeModulesDirectories || [], function (nmd) {
      // We do a little manipulation to make sure that generateFilename only
      // adds suffixes to parts of the path other than the final node_modules,
      // which needs to stay node_modules.
      var dirname = path.dirname(nmd.preferredBundlePath);
      var base = path.basename(nmd.preferredBundlePath);
      var generatedDir = builder.generateFilename(dirname, {directory: true});
      nodeModulesDirectories.push(new NodeModulesDirectory({
        sourcePath: nmd.sourcePath,
        preferredBundlePath: path.join(generatedDir, base)
      }));
    });

    // If multiple load files share the same asset, only write one copy of
    // each. (eg, for app assets).
    var assetFilesBySha = {};

    // JavaScript sources
    var load = [];
    _.each(self.jsToLoad, function (item) {
      if (! item.targetPath)
        throw new Error("No targetPath?");

      var loadPath = builder.writeToGeneratedFilename(
        item.targetPath,
        { data: new Buffer(item.source, 'utf8') });
      var loadItem = {
        path: loadPath,
        node_modules: item.nodeModulesDirectory ?
          item.nodeModulesDirectory.preferredBundlePath : undefined
      };

      if (item.sourceMap) {
        // Write the source map.
        // XXX this code is very similar to unipackage.saveToPath.
        loadItem.sourceMap = builder.writeToGeneratedFilename(
          item.targetPath + '.map',
          { data: new Buffer(item.sourceMap, 'utf8') }
        );
        loadItem.sourceMapRoot = item.sourceMapRoot;
      }

      if (!_.isEmpty(item.assets)) {
        // For package code, static assets go inside a directory inside
        // assets/packages specific to this package. Application assets (e.g. those
        // inside private/) go in assets/app/.
        // XXX same hack as setTargetPathFromRelPath
          var assetBundlePath;
        if (item.targetPath.match(/^packages\//)) {
          var dir = path.dirname(item.targetPath);
          var base = path.basename(item.targetPath, ".js");
          assetBundlePath = path.join('assets', dir, base);
        } else {
          assetBundlePath = path.join('assets', 'app');
        }

        loadItem.assets = {};
        _.each(item.assets, function (data, relPath) {
          var sha = Builder.sha1(data);
          if (_.has(assetFilesBySha, sha)) {
            loadItem.assets[relPath] = assetFilesBySha[sha];
          } else {
            loadItem.assets[relPath] = assetFilesBySha[sha] =
              builder.writeToGeneratedFilename(
                path.join(assetBundlePath, relPath), { data: data });
          }
        });
      }

      load.push(loadItem);
    });

    // node_modules resources from the packages. Due to appropriate
    // builder configuration, 'meteor bundle' and 'meteor deploy' copy
    // them, and 'meteor run' symlinks them. If these contain
    // arch-specific code then the target will end up having an
    // appropriately specific arch.
    _.each(nodeModulesDirectories, function (nmd) {
      builder.copyDirectory({
        from: nmd.sourcePath,
        to: nmd.preferredBundlePath
      });
    });

    // Control file
    builder.writeJson('program.json', {
      format: "javascript-image-pre1",
      arch: self.arch,
      load: load
    });
    return "program.json";
  }
});

// Create a JsImage by loading a bundle of format
// 'javascript-image-pre1' from disk (eg, previously written out with
// write()). `dir` is the path to the control file.
JsImage.readFromDisk = function (controlFilePath) {
  var ret = new JsImage;
  var json = JSON.parse(fs.readFileSync(controlFilePath));
  var dir = path.dirname(controlFilePath);

  if (json.format !== "javascript-image-pre1")
    throw new Error("Unsupported plugin format: " +
                    JSON.stringify(json.format));

  ret.arch = json.arch;

  _.each(json.load, function (item) {
    rejectBadPath(item.path);

    var nmd = undefined;
    if (item.node_modules) {
      rejectBadPath(item.node_modules);
      var node_modules = path.join(dir, item.node_modules);
      if (! (node_modules in ret.nodeModulesDirectories)) {
        ret.nodeModulesDirectories[node_modules] =
          new NodeModulesDirectory({
            sourcePath: node_modules,
            preferredBundlePath: item.node_modules
          });
      }
      nmd = ret.nodeModulesDirectories[node_modules];
    }

    var loadItem = {
      targetPath: item.path,
      source: fs.readFileSync(path.join(dir, item.path)),
      nodeModulesDirectory: nmd
    };

    if (item.sourceMap) {
      // XXX this is the same code as unipackage.initFromPath
      rejectBadPath(item.sourceMap);
      loadItem.sourceMap = fs.readFileSync(
        path.join(dir, item.sourceMap), 'utf8');
      loadItem.sourceMapRoot = item.sourceMapRoot;
    }

    if (!_.isEmpty(item.assets)) {
      loadItem.assets = {};
      _.each(item.assets, function (filename, relPath) {
        loadItem.assets[relPath] = fs.readFileSync(path.join(dir, filename));
      });
    }

    ret.jsToLoad.push(loadItem);
  });

  return ret;
};

var JsImageTarget = function (options) {
  var self = this;
  Target.apply(this, arguments);

  if (! archinfo.matches(self.arch, "os"))
    // Conceivably we could support targeting the browser as long as
    // no native node modules were used.  No use case for that though.
    throw new Error("JsImageTarget targeting something unusual?");
};

inherits(JsImageTarget, Target);

_.extend(JsImageTarget.prototype, {
  toJsImage: function () {
    var self = this;
    var ret = new JsImage;

    _.each(self.js, function (file) {
      ret.jsToLoad.push({
        targetPath: file.targetPath,
        source: file.contents().toString('utf8'),
        nodeModulesDirectory: file.nodeModulesDirectory,
        assets: file.assets,
        sourceMap: file.sourceMap,
        sourceMapRoot: file.sourceMapRoot
      });
    });

    ret.nodeModulesDirectories = self.nodeModulesDirectories;
    ret.arch = self.mostCompatibleArch();

    return ret;
  }
});


//////////////////// ServerTarget ////////////////////

// options:
// - clientTarget: the ClientTarget to serve up over HTTP as our client
// - releaseName: the Meteor release name (for retrieval at runtime)
var ServerTarget = function (options) {
  var self = this;
  JsImageTarget.apply(this, arguments);

  self.clientTarget = options.clientTarget;
  self.releaseName = options.releaseName;
  self.packageLoader = options.packageLoader;

  if (! archinfo.matches(self.arch, "os"))
    throw new Error("ServerTarget targeting something that isn't a server?");
};

inherits(ServerTarget, JsImageTarget);

_.extend(ServerTarget.prototype, {
  // Output the finished target to disk
  // options:
  // - omitDependencyKit: if true, don't copy node_modules from dev_bundle
  // - getRelativeTargetPath: a function that takes {forTarget:
  //   Target, relativeTo: Target} and return the path of one target
  //   in the bundle relative to another. hack to get the path of the
  //   client target.. we'll find a better solution here eventually
  //
  // Returns the path (relative to 'builder') of the control file for
  // the plugin
  write: function (builder, options) {
    var self = this;

    // Pick a start script name
    // XXX base it on the name of the target
    var scriptName = 'start.sh';
    builder.reserve(scriptName);

    // This is where the dev_bundle will be downloaded and unpacked
    builder.reserve('dependencies');

    // Relative path to our client, if we have one (hack)
    var clientTargetPath;
    if (self.clientTarget) {
      clientTargetPath = path.join(options.getRelativeTargetPath({
        forTarget: self.clientTarget, relativeTo: self}),
                                   'program.json');
    }

    // We will write out config.json, the dependency kit, and the
    // server driver alongside the JsImage
    builder.writeJson("config.json", {
      meteorRelease: self.releaseName || undefined,
      client: clientTargetPath || undefined
    });

    if (! options.omitDependencyKit)
      builder.reserve("node_modules", { directory: true });

    // Linked JavaScript image (including static assets, assuming that there are
    // any JS files at all)
    var imageControlFile = self.toJsImage().write(builder);

    // Server bootstrap
    builder.write('boot.js',
                  { file: path.join(__dirname, 'server', 'boot.js') });

    // Script that fetches the dev_bundle and runs the server bootstrap
    var archToPlatform = {
      'os.linux.x86_32': 'Linux_i686',
      'os.linux.x86_64': 'Linux_x86_64',
      'os.osx.x86_64': 'Darwin_x86_64'
    };
    var platform = archToPlatform[self.arch];
    if (! platform) {
      buildmessage.error("MDG does not publish dev_bundles for arch: " +
                         self.arch);
      // Recover by bailing out and leaving a partially built target
      return;
    }

    var devBundleVersion =
      fs.readFileSync(
        path.join(files.getDevBundle(), '.bundle_version.txt'), 'utf8');
    devBundleVersion = devBundleVersion.split('\n')[0];

    var script = uniload.load({
      packages: ['dev-bundle-fetcher']
    })["dev-bundle-fetcher"].DevBundleFetcher.script();
    script = script.replace(/##PLATFORM##/g, platform);
    script = script.replace(/##BUNDLE_VERSION##/g, devBundleVersion);
    script = script.replace(/##IMAGE##/g, imageControlFile);
    script = script.replace(/##RUN_FILE##/g, 'boot.js');
    builder.write(scriptName, { data: new Buffer(script, 'utf8'),
                                executable: true });

    // Main, architecture-dependent node_modules from the dependency
    // kit. This one is copied in 'meteor bundle', symlinked in
    // 'meteor run', and omitted by 'meteor deploy' (Galaxy provides a
    // version that's appropriate for the server architecture).
    if (! options.omitDependencyKit) {
      builder.copyDirectory({
        from: path.join(files.getDevBundle(), 'lib', 'node_modules'),
        to: 'node_modules',
        ignore: ignoreFiles
      });
    }

    return scriptName;
  }
});

var writeFile = function (file, builder) {
  if (! file.targetPath)
    throw new Error("No targetPath?");
  var contents = file.contents();
  if (! (contents instanceof Buffer))
    throw new Error("contents not a Buffer?");
  // XXX should probably use sanitize: true, but that will have
  // to wait until the server is actually driven by the manifest
  // (rather than just serving all of the files in a certain
  // directories)
  builder.write(file.targetPath, { data: file.contents() });
};

///////////////////////////////////////////////////////////////////////////////
// writeSiteArchive
///////////////////////////////////////////////////////////////////////////////

// targets is a set of Targets to include in the bundle, as a map from
// target name (to use in the bundle) to a Target. outputPath is the
// path of a directory that should be created to contain the generated
// site archive.
//
// Returns:

// {
//     watchSet: watch.WatchSet for all files and directories that ultimately went
//     starManifest: the JSON manifest of the star
// }
// into the bundle.
//
// options:
// - nodeModulesMode: "skip", "symlink", "copy"
// - builtBy: vanity identification string to write into metadata
// - controlProgram: name of the control program (should be a target name)
// - releaseName: The Meteor release version
var writeSiteArchive = function (targets, outputPath, options) {
  var builder = new Builder({
    outputPath: outputPath,
    symlink: options.nodeModulesMode === "symlink"
  });

  if (options.controlProgram && ! (options.controlProgram in targets))
    throw new Error("controlProgram '" + options.controlProgram +
                    "' is not the name of a target?");

  try {
    var json = {
      format: "site-archive-pre1",
      builtBy: options.builtBy,
      programs: [],
      control: options.controlProgram || undefined,
      meteorRelease: options.releaseName
    };

    // Pick a path in the bundle for each target
    var paths = {};
    _.each(targets, function (target, name) {
      var p = path.join('programs', name);
      builder.reserve(p, { directory: true });
      paths[name] = p;
    });

    // Hack to let servers find relative paths to clients. Should find
    // another solution eventually (probably some kind of mount
    // directive that mounts the client bundle in the server at runtime)
    var getRelativeTargetPath = function (options) {
      var pathForTarget = function (target) {
        var name;
        _.each(targets, function (t, n) {
          if (t === target)
            name = n;
        });
        if (! name)
          throw new Error("missing target?");

        if (! (name in paths))
          throw new Error("missing target path?");

        return paths[name];
      };

      return path.relative(pathForTarget(options.relativeTo),
                           pathForTarget(options.forTarget));
    };

    // Write out each target
    _.each(targets, function (target, name) {
      var relControlFilePath =
        target.write(builder.enter(paths[name]),
                     { omitDependencyKit: options.nodeModulesMode === "skip",
                       getRelativeTargetPath: getRelativeTargetPath });
      json.programs.push({
        name: name,
        arch: target.mostCompatibleArch(),
        path: path.join(paths[name], relControlFilePath)
      });
    });

    // Tell Galaxy what version of the dependency kit we're using, so
    // it can load the right modules. (Include this even if we copied
    // or symlinked a node_modules, since that's probably enough for
    // it to work in spite of the presence of node_modules for the
    // wrong arch). The place we stash this is grody for temporary
    // reasons of backwards compatibility.
    builder.write(path.join('server', '.bundle_version.txt'), {
      file: path.join(files.getDevBundle(), '.bundle_version.txt')
    });

    // Affordances for standalone use
    if (targets.server) {
      // add program.json as the first argument after "node main.js" to the boot script.
      var stub = new Buffer(exports._mainJsContents, 'utf8');
      builder.write('main.js', { data: stub });

      builder.write('README', { data: new Buffer(
"This is a Meteor application bundle. It has only one dependency:\n" +
"Node.js 0.10.26 or newer, plus the 'fibers' module. To run the application:\n" +
"\n" +
"  $ rm -r programs/server/node_modules/fibers\n" +
"  $ npm install fibers@1.0.1\n" +
"  $ export MONGO_URL='mongodb://user:password@host:port/databasename'\n" +
"  $ export ROOT_URL='http://example.com'\n" +
"  $ export MAIL_URL='smtp://user:password@mailhost:port/'\n" +
"  $ node main.js\n" +
"\n" +
"Use the PORT environment variable to set the port where the\n" +
"application will listen. The default is 80, but that will require\n" +
"root on most systems.\n" +
"\n" +
"Find out more about Meteor at meteor.com.\n",
      'utf8')});
    }

    // Control file
    builder.writeJson('star.json', json);

    // Merge the WatchSet of everything that went into the bundle.
    var watchSet = new watch.WatchSet();
    var dependencySources = [builder].concat(_.values(targets));
    _.each(dependencySources, function (s) {
      watchSet.merge(s.getWatchSet());
    });

    // We did it!
    builder.complete();

    return {
      watchSet: watchSet,
      starManifest: json
    };
  } catch (e) {
    builder.abort();
    throw e;
  }
};

///////////////////////////////////////////////////////////////////////////////
// Main
///////////////////////////////////////////////////////////////////////////////

/**
 * Builds a Meteor app.
 *
 * options are:
 *
 * - appDir: Required. The top-level directory of the Meteor app to
 *   build
 *
 * - outputPath: Required. Path to the directory where the output (a
 *   untarred bundle) should go. This directory will be created if it
 *   doesn't exist, and removed first if it does exist.
 *
 * - packageLoader: Required. The PackageLoader used to retrieve any
 *   packages needed by the app or its dependencies at the appropriate
 *   versions.
 *
 * - nodeModulesMode: what to do about the core npm modules needed by
 *   the server bootstrap. one of:
 *   - 'copy': copy from a prebuilt local installation. used by
 *     'meteor bundle'. the default.
 *   - 'symlink': symlink from a prebuild local installation. used
 *     by 'meteor run'
 *   - 'skip': just leave them out. used by `meteor deploy`. the
 *     server running the app will need to supply appropriate builds
 *     of the modules.
 *
 *   Note that this does not affect the handling of npm modules used
 *   by *packages*, which could be the majority of the npm modules in
 *   your app -- EXCEPT that "symlink" has the added bonus that it
 *   will cause files (not just npm modules) to symlinked rather than
 *   copied whenever possible in the building process. Yeah, this
 *   could stand some refactoring.
 *
 * - buildOptions: may include
 *   - minify: minify the CSS and JS assets (boolean, default false)
 *   - arch: the server architecture to target (defaults to archinfo.host())
 *
 * Returns an object with keys:
 * - errors: A buildmessage.MessageSet, or falsy if bundling succeeded.
 * - watchSet: Information about files and paths that were
 *   inputs into the bundle and that we may wish to monitor for
 *   changes when developing interactively, as a watch.WatchSet.
 *
 * On failure ('errors' is truthy), no bundle will be output (in fact,
 * outputPath will have been removed if it existed).
 *
 * The currently running version of Meteor (release.current) must
 * match the version called for by the app (unless release.forced is
 * true, meaning that the user explicitly forced us to use this
 * release).
 *
 * Note that when you run "meteor test-packages", appDir points to the
 * test harness, while the local package search paths in 'release'
 * will point somewhere else -- into the app (if any) whose packages
 * you are testing!
 */
exports.bundle = function (options) {
  var appDir = options.appDir;
  var outputPath = options.outputPath;
  var nodeModulesMode = options.nodeModulesMode || 'copy';
  var packageLoader = options.packageLoader;
  var buildOptions = options.buildOptions || {};

  if (! release.usingRightReleaseForApp(appDir))
    throw new Error("running wrong release for app?");

  var releaseName =
    release.current.isCheckout() ? "none" : release.current.name;
  var builtBy = "Meteor" + (release.current.name ?
                            " " + release.current.name : "");

  var success = false;
  var watchSet = new watch.WatchSet();
  var starResult = null;
  var messages = buildmessage.capture({
    title: "building the application"
  }, function () {
    var targets = {};
    var controlProgram = null;

    var makeClientTarget = function (app) {
      var client = new ClientTarget({
        packageLoader: packageLoader,
        arch: "browser"
      });

      client.make({
        packages: [app],
        minify: buildOptions.minify,
        addCacheBusters: true
      });

      return client;
    };

    var makeBlankClientTarget = function () {
      var client = new ClientTarget({
        packageLoader: packageLoader,
        arch: "browser"
      });
      client.make({
        minify: buildOptions.minify,
        addCacheBusters: true
      });

      return client;
    };

    var makeServerTarget = function (app, clientTarget) {
      var targetOptions = {
        packageLoader: packageLoader,
        arch: buildOptions.arch || archinfo.host(),
        releaseName: releaseName
      };
      if (clientTarget)
        targetOptions.clientTarget = clientTarget;

      var server = new ServerTarget(targetOptions);

      server.make({
        packages: [app],
        minify: false
      });

      return server;
    };

    // Include default targets, unless there's a no-default-targets file in the
    // top level of the app. (This is a very hacky interface which will
    // change. Note, eg, that .meteor/packages is confusingly ignored in this
    // case.)

    var includeDefaultTargets = watch.readAndWatchFile(
      watchSet, path.join(appDir, 'no-default-targets')) === null;

    if (includeDefaultTargets) {
      // Create a Unipackage object that represents the app
      var app = packageCache.packageCache.loadAppAtPath(appDir, ignoreFiles);

      // Client
      var client = makeClientTarget(app);
      targets.client = client;

      // Server
      var server = makeServerTarget(app, client);
      targets.server = server;
    }

    // Pick up any additional targets in /programs
    // Step 1: scan for targets and make a list. We will reload if you create a
    // new subdir in 'programs', or create 'programs' itself.
    var programs = [];
    var programsDir = project.getProgramsDirectory(appDir);
    var programsSubdirs = project.getProgramsSubdirs(appDir, {
      watchSet: watchSet
    });

    _.each(programsSubdirs, function (item) {
      // Remove trailing slash.
      item = item.substr(0, item.length - 1);

      if (_.has(targets, item)) {
        buildmessage.error("duplicate programs named '" + item + "'");
        // Recover by ignoring this program
        return;
      }
      // Programs must (for now) contain a `package.js` file. If not, then
      // perhaps the directory we are seeing is left over from another git
      // branch or something and we should ignore it.  We don't actually parse
      // the package.js file here, though (but we do restart if it is later
      // added or changed).
      if (watch.readAndWatchFile(
        watchSet, path.join(programsDir, item, 'package.js')) === null) {
        return;
      }

      targets[item] = true;  // will be overwritten with actual target later

      // Read attributes.json, if it exists
      var attrsJsonAbsPath = path.join(programsDir, item, 'attributes.json');
      var attrsJsonRelPath = path.join('programs', item, 'attributes.json');
      var attrsJsonContents = watch.readAndWatchFile(
        watchSet, attrsJsonAbsPath);

      var attrsJson = {};
      if (attrsJsonContents !== null) {
        try {
          attrsJson = JSON.parse(attrsJsonContents);
        } catch (e) {
          if (! (e instanceof SyntaxError))
            throw e;
          buildmessage.error(e.message, { file: attrsJsonRelPath });
          // recover by ignoring attributes.json
        }
      }

      var isControlProgram = !! attrsJson.isControlProgram;
      if (isControlProgram) {
        if (controlProgram !== null) {
          buildmessage.error(
              "there can be only one control program ('" + controlProgram +
              "' is also marked as the control program)",
            { file: attrsJsonRelPath });
          // recover by ignoring that it wants to be the control
          // program
        } else {
          controlProgram = item;
        }
      }

      // Add to list
      programs.push({
        type: attrsJson.type || "server",
        name: item,
        path: path.join(programsDir, item),
        client: attrsJson.client,
        attrsJsonRelPath: attrsJsonRelPath
      });
    });

    if (! controlProgram) {
      if (_.has(targets, 'ctl')) {
        buildmessage.error(
          "A program named ctl exists but no program has isControlProgram set");
        // recover by not making a control program
      }  else {
        var target = makeServerTarget("ctl");
        targets["ctl"] = target;
        controlProgram = "ctl";
      }
    }

    // Step 2: sort the list so that client programs are built first (because
    // when we build the servers we need to be able to reference the clients)
    programs.sort(function (a, b) {
      a = (a.type === "client") ? 0 : 1;
      b = (b.type === "client") ? 0 : 1;
      return a > b;
    });

    // Step 3: build the programs
    var blankClientTarget = null;
    _.each(programs, function (p) {
      // Read this directory as a package and create a target from
      // it
      var pkg = packageCache.packageCache.
        loadPackageAtPath(p.name, p.path);
      var target;
      switch (p.type) {
      case "server":
        target = makeServerTarget(pkg);
        break;
      case "traditional":
        var clientTarget;

        if (! p.client) {
          if (! blankClientTarget) {
            clientTarget = blankClientTarget = targets._blank =
              makeBlankClientTarget();
          } else {
            clientTarget = blankClientTarget;
          }
        } else {
          clientTarget = targets[p.client];
          if (! clientTarget) {
            buildmessage.error("no such program '" + p.client + "'",
                               { file: p.attrsJsonRelPath });
            // recover by ignoring target
            return;
          }
        }

        // We don't check whether targets[p.client] is actually a
        // ClientTarget. If you want to be clever, go ahead.

        target = makeServerTarget(pkg, clientTarget);
        break;
      case "client":
        target = makeClientTarget(pkg);
        break;
      default:
        buildmessage.error(
          "type must be 'server', 'traditional', or 'client'",
          { file: p.attrsJsonRelPath });
        // recover by ignoring target
        return;
      };
      targets[p.name] = target;
    });

    // If we omitted a target due to an error, we might not have a
    // controlProgram anymore.
    if (! (controlProgram in targets))
      controlProgram = undefined;

    // Write to disk
    starResult = writeSiteArchive(targets, outputPath, {
      nodeModulesMode: nodeModulesMode,
      builtBy: builtBy,
      controlProgram: controlProgram,
      releaseName: releaseName
    });
    watchSet.merge(starResult.watchSet);

    success = true;
  });

  if (success && messages.hasMessages())
    success = false; // there were errors

  return {
    errors: success ? false : messages,
    watchSet: watchSet,
    starManifest: starResult && starResult.starManifest
  };
};

// Make a JsImage object (a complete, linked, ready-to-go JavaScript
// program). It can either be loaded into memory with load(), which
// returns the `Package` object inside the plugin's namespace, or
// saved to disk with write(builder).
//
// Returns an object with keys:
// - image: The created JsImage object.
// - watchSet: Source file WatchSet (see bundle()).
//
// XXX return an 'errors' key for symmetry with bundle(), rather than
// letting exceptions escape?
//
// options:
// - packageLoader: required. the PackageLoader for resolving
//   bundle-time dependencies
// - name: required. a name for this image (cosmetic, but will appear
//   in, eg, error messages) -- technically speaking, this is the name
//   of the package created to contain the sources and package
//   dependencies set up below
// - use: list of packages to use in the plugin, as strings (foo or foo.bar)
// - sources: source files to use (paths on local disk)
// - sourceRoot: path relative to which sources should be
//   interpreted. please set it to something reasonable so that any error
//   messages will look pretty.
// - npmDependencies: map from npm package name to required version
// - npmDir: where to keep the npm cache and npm version shrinkwrap
//   info. required if npmDependencies present.
//
// XXX currently any symbols exported by the plugin will get mapped
// into 'Package.<plugin name>' within the plugin, so name should not
// be the name of any package that is included (directly or
// transitively) in the plugin build. obviously this is unfortunate.
// It would be nice to have a way to say "make this package anonymous"
// without also saying "make its namespace the same as the global
// namespace." It should be an easy refactor,
exports.buildJsImage = function (options) {
  if (options.npmDependencies && ! options.npmDir)
    throw new Error("Must indicate .npm directory to use");
  if (! options.name)
    throw new Error("Must provide a name");

  var packageSource = new PackageSource;

  packageSource.initFromOptions(options.name, {
    archName: "plugin",
    use: options.use || [],
    sourceRoot: options.sourceRoot,
    sources: options.sources || [],
    serveRoot: path.sep,
    npmDependencies: options.npmDependencies,
    npmDir: options.npmDir,
    dependencyVersions: options.dependencyVersions
  });

  var unipackage = compiler.compile(packageSource).unipackage;

  var target = new JsImageTarget({
    packageLoader: options.packageLoader,
    // This function does not yet support cross-compilation (neither does
    // initFromOptions). That's OK for now since we're only trying to support
    // cross-bundling, not cross-package-building, and this function is only
    // used to build plugins (during package build) and for unipackage.load
    // (which always wants to build for the current host).
    arch: archinfo.host()
  });
  target.make({ packages: [unipackage] });

  return {
    image: target.toJsImage(),
    watchSet: target.getWatchSet(),
    pluginProviderPackageDirs: target.getPluginProviderPackageDirs()
  };
};

// Load a JsImage from disk (that was previously written by calling
// write() on a JsImage). `controlFilePath` is the path to the control
// file (eg, program.json).
exports.readJsImage = function (controlFilePath) {
  return JsImage.readFromDisk(controlFilePath);
};<|MERGE_RESOLUTION|>--- conflicted
+++ resolved
@@ -165,15 +165,10 @@
 var Fiber = require('fibers');
 var Future = require(path.join('fibers', 'future'));
 var sourcemap = require('source-map');
-<<<<<<< HEAD
-var runLog = require('./run-log.js').runLog;
+var runLog = require('./run-log.js');
 var packageCache = require('./package-cache.js');
 var PackageSource = require('./package-source.js');
 var compiler = require('./compiler.js');
-=======
-var runLog = require('./run-log.js');
-
->>>>>>> 3b21c2d9
 
 // files to ignore when bundling. node has no globs, so use regexps
 var ignoreFiles = [
@@ -870,45 +865,6 @@
     self.css[0].setUrlToHash(".css", "?meteor_css_resource=true");
   },
 
-<<<<<<< HEAD
-  // XXX Instead of packaging the boilerplate in the client program, the
-  // template should be part of WebApp, and we should make sure that all
-  // information that it needs is in the manifest (ie, make sure to include head
-  // and body).  Then it will just need to do one level of templating instead
-  // of two.  Alternatively, use spacebars with uniload.load here.
-  generateHtmlBoilerplate: function () {
-    var self = this;
-
-    var html = [];
-    html.push('<!DOCTYPE html>\n' +
-              '<html##HTML_ATTRIBUTES##>\n' +
-              '<head>\n');
-    _.each(self.css, function (css) {
-      html.push('  <link rel="stylesheet" href="##BUNDLED_JS_CSS_PREFIX##');
-      html.push(_.escape(css.url));
-      html.push('">\n');
-    });
-    html.push('\n\n##RUNTIME_CONFIG##\n\n');
-    _.each(self.js, function (js) {
-      html.push('  <script type="text/javascript" src="##BUNDLED_JS_CSS_PREFIX##');
-      html.push(_.escape(js.url));
-      html.push('"></script>\n');
-    });
-    html.push('\n\n##RELOAD_SAFETYBELT##');
-    html.push('\n\n');
-    html.push(self.head.join('\n'));  // unescaped!
-    html.push('\n' +
-              '</head>\n' +
-              '<body>\n');
-    html.push(self.body.join('\n'));  // unescaped!
-    html.push('\n' +
-              '</body>\n' +
-              '</html>\n');
-    return new Buffer(html.join(''), 'utf8');
-  },
-
-=======
->>>>>>> 3b21c2d9
   // Output the finished target to disk
   //
   // Returns the path (relative to 'builder') of the control file for
