--- conflicted
+++ resolved
@@ -55,23 +55,6 @@
   return !! require('./deploy-galaxy.js').discoverGalaxy(site);
 };
 
-<<<<<<< HEAD
-// Get all local packages available. Returns a map from the package name to the
-// version record for that package.
-var getLocalPackages = function () {
-  var ret = {};
-  buildmessage.assertInCapture();
-
-  var names = catalog.complete.getAllPackageNames();
-  _.each(names, function (name) {
-    if (catalog.complete.isLocalPackage(name)) {
-      ret[name] = catalog.complete.getLatestVersion(name);
-    }
-  });
-
-  return ret;
-};
-
 var parseHostPort = function (str) {
   // XXX factor this out into a {type: host/port}?
   var portMatch = str.match(/^(?:(.+):)?([0-9]+)$/);
@@ -89,8 +72,6 @@
     port: port
   };
 };
-=======
->>>>>>> 3ce808aa
 
 ///////////////////////////////////////////////////////////////////////////////
 // options that act like commands
@@ -1223,13 +1204,26 @@
   return runTestAppForPackages(testPackages, testRunnerAppDir, options);
 });
 
+var getLocalPackages = function () {
+  var ret = {};
+  buildmessage.assertInCapture();
+
+  var names = catalog.complete.getAllPackageNames();
+  _.each(names, function (name) {
+    if (catalog.complete.isLocalPackage(name)) {
+      ret[name] = catalog.complete.getLatestMainlineVersion(name);
+    }
+  });
+
+  return ret;
+};
+
 // Ensures that packages are prepared and built for testing
 var getPackagesForTest = function (packages) {
   var testPackages;
-<<<<<<< HEAD
   var localPackageNames = [];
   if (packages.length === 0) {
-    // Only test local packages if no package is specified.
+    // Test all local packages if no package is specified.
     // XXX should this use the new getLocalPackageNames?
     var packageList = commandsPackages.doOrDie(function () {
       return getLocalPackages();
@@ -1240,12 +1234,7 @@
       // like to find a way to get reloading.
       throw new Error("No packages to test");
     }
-    testPackages = _.keys(packageList);
-=======
-  if (options.args.length === 0) {
-    // Test all local packages if no package is specified.
     testPackages = catalog.complete.getLocalPackageNames();
->>>>>>> 3ce808aa
   } else {
     var messages = buildmessage.capture(function () {
       testPackages = _.map(packages, function (p) {
@@ -1313,6 +1302,18 @@
     }
   }
 
+  // Make a temporary app dir (based on the test runner app). This will be
+  // cleaned up on process exit. Using a temporary app dir means that we can
+  // run multiple "test-packages" commands in parallel without them stomping
+  // on each other.
+  //
+  // Note: testRunnerAppDir deliberately DOES NOT MATCH the app
+  // package search path baked into release.current.catalog: we are
+  // bundling the test runner app, but finding app packages from the
+  // current app (if any).
+  var testRunnerAppDir = files.mkdtemp('meteor-test-run');
+  files.cp_r(path.join(__dirname, 'test-runner-app'), testRunnerAppDir);
+
   return { testPackages: testPackages, localPackages: localPackageNames };
 };
 
