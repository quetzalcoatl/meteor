<<<<<<< HEAD
release = Meteor.release ? "1.0.2" : "(checkout)";
=======
release = Meteor.release ? "1.0.2.1" : "(checkout)";
>>>>>>> e9e849f0

Template.registerHelper("release", release);

Template.registerHelper("fullApi", function () {
  return Session.get("fullApi");
});

Template.registerHelper('dstache', function() {
  return '{{';
});

Template.registerHelper('tstache', function() {
  return '{{{';
});

Template.registerHelper('lt', function () {
  return '<';
});<|MERGE_RESOLUTION|>--- conflicted
+++ resolved
@@ -1,8 +1,4 @@
-<<<<<<< HEAD
-release = Meteor.release ? "1.0.2" : "(checkout)";
-=======
 release = Meteor.release ? "1.0.2.1" : "(checkout)";
->>>>>>> e9e849f0
 
 Template.registerHelper("release", release);
 
